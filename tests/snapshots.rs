// A lot of the code can be unused based on configuration flags,
// the corresponding warnings aren't helpful.
#![allow(dead_code)]

use std::{fs, path::PathBuf};

const BASE_DIR_IN: &str = "tests/in";
const BASE_DIR_OUT: &str = "tests/out";

bitflags::bitflags! {
    struct Targets: u32 {
        const IR = 0x1;
        const ANALYSIS = 0x2;
        const SPIRV = 0x4;
        const METAL = 0x8;
        const GLSL = 0x10;
        const DOT = 0x20;
        const HLSL = 0x40;
        const WGSL = 0x80;
    }
}

#[derive(serde::Deserialize)]
struct SpvOutVersion(u8, u8);
impl Default for SpvOutVersion {
    fn default() -> Self {
        SpvOutVersion(1, 1)
    }
}

#[derive(Default, serde::Deserialize)]
struct SpirvOutParameters {
    version: SpvOutVersion,
    #[serde(default)]
    capabilities: naga::FastHashSet<spirv::Capability>,
    #[serde(default)]
    debug: bool,
    #[serde(default)]
    adjust_coordinate_space: bool,
    #[serde(default)]
    force_point_size: bool,
    #[serde(default)]
    clamp_frag_depth: bool,
    #[serde(default)]
    separate_entry_points: bool,
    #[serde(default)]
    #[cfg(all(feature = "deserialize", feature = "spv-out"))]
    binding_map: naga::back::spv::BindingMap,
}

#[derive(Default, serde::Deserialize)]
struct WgslOutParameters {
    #[serde(default)]
    explicit_types: bool,
}

#[derive(Default, serde::Deserialize)]
struct Parameters {
    #[serde(default)]
    god_mode: bool,
    #[cfg(feature = "deserialize")]
    #[serde(default)]
    bounds_check_policies: naga::proc::BoundsCheckPolicies,
    #[serde(default)]
    spv: SpirvOutParameters,
    #[cfg(all(feature = "deserialize", feature = "msl-out"))]
    #[serde(default)]
    msl: naga::back::msl::Options,
    #[cfg(all(feature = "deserialize", feature = "msl-out"))]
    #[serde(default)]
    msl_pipeline: naga::back::msl::PipelineOptions,
    #[cfg(all(feature = "deserialize", feature = "glsl-out"))]
    #[serde(default)]
    glsl: naga::back::glsl::Options,
    #[serde(default)]
    glsl_exclude_list: naga::FastHashSet<String>,
    #[cfg(all(feature = "deserialize", feature = "hlsl-out"))]
    #[serde(default)]
    hlsl: naga::back::hlsl::Options,
    #[serde(default)]
    wgsl: WgslOutParameters,
    #[cfg(all(feature = "deserialize", feature = "glsl-out"))]
    #[serde(default)]
    glsl_multiview: Option<std::num::NonZeroU32>,
}

#[allow(unused_variables)]
fn check_targets(module: &naga::Module, name: &str, targets: Targets) {
    let root = env!("CARGO_MANIFEST_DIR");
    let params = match fs::read_to_string(format!("{}/{}/{}.param.ron", root, BASE_DIR_IN, name)) {
        Ok(string) => ron::de::from_str(&string).expect("Couldn't parse param file"),
        Err(_) => Parameters::default(),
    };

    let capabilities = if params.god_mode {
        naga::valid::Capabilities::all()
    } else {
        naga::valid::Capabilities::empty()
    };

    let dest = PathBuf::from(root).join(BASE_DIR_OUT);

    #[cfg(feature = "serialize")]
    {
        if targets.contains(Targets::IR) {
            let config = ron::ser::PrettyConfig::default().new_line("\n".to_string());
            let string = ron::ser::to_string_pretty(module, config).unwrap();
            fs::write(dest.join(format!("ir/{}.ron", name)), string).unwrap();
        }
    }

    let info = naga::valid::Validator::new(naga::valid::ValidationFlags::all(), capabilities)
        .validate(module)
        .expect("Naga module validation failed");

    #[cfg(feature = "serialize")]
    {
        if targets.contains(Targets::ANALYSIS) {
            let config = ron::ser::PrettyConfig::default().new_line("\n".to_string());
            let string = ron::ser::to_string_pretty(&info, config).unwrap();
            fs::write(dest.join(format!("analysis/{}.info.ron", name)), string).unwrap();
        }
    }

    #[cfg(all(feature = "deserialize", feature = "spv-out"))]
    {
        if targets.contains(Targets::SPIRV) {
            write_output_spv(
                module,
                &info,
                &dest,
                name,
                &params.spv,
                params.bounds_check_policies,
            );
        }
    }
    #[cfg(all(feature = "deserialize", feature = "msl-out"))]
    {
        if targets.contains(Targets::METAL) {
            write_output_msl(
                module,
                &info,
                &dest,
                name,
                &params.msl,
                &params.msl_pipeline,
                params.bounds_check_policies,
            );
        }
    }
    #[cfg(all(feature = "deserialize", feature = "glsl-out"))]
    {
        if targets.contains(Targets::GLSL) {
            for ep in module.entry_points.iter() {
                if params.glsl_exclude_list.contains(&ep.name) {
                    continue;
                }
                write_output_glsl(
                    module,
                    &info,
                    &dest,
                    name,
                    ep.stage,
                    &ep.name,
                    &params.glsl,
                    params.bounds_check_policies,
                    params.glsl_multiview,
                );
            }
        }
    }
    #[cfg(feature = "dot-out")]
    {
        if targets.contains(Targets::DOT) {
            let string = naga::back::dot::write(module, Some(&info)).unwrap();
            fs::write(dest.join(format!("dot/{}.dot", name)), string).unwrap();
        }
    }
    #[cfg(all(feature = "deserialize", feature = "hlsl-out"))]
    {
        if targets.contains(Targets::HLSL) {
            write_output_hlsl(module, &info, &dest, name, &params.hlsl);
        }
    }
    #[cfg(all(feature = "deserialize", feature = "wgsl-out"))]
    {
        if targets.contains(Targets::WGSL) {
            write_output_wgsl(module, &info, &dest, name, &params.wgsl);
        }
    }
}

#[cfg(feature = "spv-out")]
fn write_output_spv(
    module: &naga::Module,
    info: &naga::valid::ModuleInfo,
    destination: &PathBuf,
    file_name: &str,
    params: &SpirvOutParameters,
    bounds_check_policies: naga::proc::BoundsCheckPolicies,
) {
    use naga::back::spv;
    use rspirv::binary::Disassemble;

    println!("writing SPIR-V");

    let mut flags = spv::WriterFlags::LABEL_VARYINGS;
    flags.set(spv::WriterFlags::DEBUG, params.debug);
    flags.set(
        spv::WriterFlags::ADJUST_COORDINATE_SPACE,
        params.adjust_coordinate_space,
    );
    flags.set(spv::WriterFlags::FORCE_POINT_SIZE, params.force_point_size);
    flags.set(spv::WriterFlags::CLAMP_FRAG_DEPTH, params.clamp_frag_depth);

    let options = spv::Options {
        lang_version: (params.version.0, params.version.1),
        flags,
        capabilities: if params.capabilities.is_empty() {
            None
        } else {
            Some(params.capabilities.clone())
        },
        bounds_check_policies,
        binding_map: params.binding_map.clone(),
        ..spv::Options::default()
    };

    if params.separate_entry_points {
        for ep in module.entry_points.iter() {
            let pipeline_options = spv::PipelineOptions {
                entry_point: ep.name.clone(),
                shader_stage: ep.stage,
            };
            let spv = spv::write_vec(module, info, &options, Some(&pipeline_options)).unwrap();
            let dis = rspirv::dr::load_words(spv)
                .expect("Produced invalid SPIR-V")
                .disassemble();
            let path = format!("spv/{}.{}.spvasm", file_name, ep.name);
            fs::write(destination.join(path), dis).unwrap();
        }
    } else {
        let spv = spv::write_vec(module, info, &options, None).unwrap();
        let dis = rspirv::dr::load_words(spv)
            .expect("Produced invalid SPIR-V")
            .disassemble();
        fs::write(destination.join(format!("spv/{}.spvasm", file_name)), dis).unwrap();
    }
}

#[cfg(feature = "msl-out")]
fn write_output_msl(
    module: &naga::Module,
    info: &naga::valid::ModuleInfo,
    destination: &PathBuf,
    file_name: &str,
    options: &naga::back::msl::Options,
    pipeline_options: &naga::back::msl::PipelineOptions,
    bounds_check_policies: naga::proc::BoundsCheckPolicies,
) {
    use naga::back::msl;

    println!("writing MSL");

    let mut options = options.clone();
    options.bounds_check_policies = bounds_check_policies;
    let (string, tr_info) = msl::write_string(module, info, &options, pipeline_options)
        .unwrap_or_else(|err| panic!("Metal write failed: {}", err));

    for (ep, result) in module.entry_points.iter().zip(tr_info.entry_point_names) {
        if let Err(error) = result {
            panic!("Failed to translate '{}': {}", ep.name, error);
        }
    }

    fs::write(destination.join(format!("msl/{}.msl", file_name)), string).unwrap();
}

#[cfg(feature = "glsl-out")]
fn write_output_glsl(
    module: &naga::Module,
    info: &naga::valid::ModuleInfo,
    destination: &PathBuf,
    file_name: &str,
    stage: naga::ShaderStage,
    ep_name: &str,
    options: &naga::back::glsl::Options,
    bounds_check_policies: naga::proc::BoundsCheckPolicies,
    multiview: Option<std::num::NonZeroU32>,
) {
    use naga::back::glsl;

    println!("writing GLSL");

    let pipeline_options = glsl::PipelineOptions {
        shader_stage: stage,
        entry_point: ep_name.to_string(),
        multiview,
    };

    let mut buffer = String::new();
    let mut writer = glsl::Writer::new(
        &mut buffer,
        module,
        info,
        options,
        &pipeline_options,
        bounds_check_policies,
    )
    .expect("GLSL init failed");
    writer.write().expect("GLSL write failed");

    fs::write(
        destination.join(format!("glsl/{}.{}.{:?}.glsl", file_name, ep_name, stage)),
        buffer,
    )
    .unwrap();
}

#[cfg(feature = "hlsl-out")]
fn write_output_hlsl(
    module: &naga::Module,
    info: &naga::valid::ModuleInfo,
    destination: &PathBuf,
    file_name: &str,
    options: &naga::back::hlsl::Options,
) {
    use naga::back::hlsl;
    use std::fmt::Write as _;

    println!("writing HLSL");

    let mut buffer = String::new();
    let mut writer = hlsl::Writer::new(&mut buffer, options);
    let reflection_info = writer.write(module, info).expect("HLSL write failed");

    fs::write(destination.join(format!("hlsl/{}.hlsl", file_name)), buffer).unwrap();

    // We need a config file for validation script
    // This file contains an info about profiles (shader stages) contains inside generated shader
    // This info will be passed to dxc
    let mut config_str = String::new();
    let mut vertex_str = String::from("vertex=(");
    let mut fragment_str = String::from("fragment=(");
    let mut compute_str = String::from("compute=(");
    for (index, ep) in module.entry_points.iter().enumerate() {
        let name = match reflection_info.entry_point_names[index] {
            Ok(ref name) => name,
            Err(_) => continue,
        };
        match ep.stage {
            naga::ShaderStage::Vertex => {
                write!(
                    vertex_str,
                    "{}:{}_{} ",
                    name,
                    ep.stage.to_hlsl_str(),
                    options.shader_model.to_str(),
                )
                .unwrap();
            }
            naga::ShaderStage::Fragment => {
                write!(
                    fragment_str,
                    "{}:{}_{} ",
                    name,
                    ep.stage.to_hlsl_str(),
                    options.shader_model.to_str(),
                )
                .unwrap();
            }
            naga::ShaderStage::Compute => {
                write!(
                    compute_str,
                    "{}:{}_{} ",
                    name,
                    ep.stage.to_hlsl_str(),
                    options.shader_model.to_str(),
                )
                .unwrap();
            }
        }
    }

    writeln!(
        config_str,
        "{})\n{})\n{})",
        vertex_str, fragment_str, compute_str
    )
    .unwrap();

    fs::write(
        destination.join(format!("hlsl/{}.hlsl.config", file_name)),
        config_str,
    )
    .unwrap();
}

#[cfg(feature = "wgsl-out")]
fn write_output_wgsl(
    module: &naga::Module,
    info: &naga::valid::ModuleInfo,
    destination: &PathBuf,
    file_name: &str,
    params: &WgslOutParameters,
) {
    use naga::back::wgsl;

    println!("writing WGSL");

    let mut flags = wgsl::WriterFlags::empty();
    flags.set(wgsl::WriterFlags::EXPLICIT_TYPES, params.explicit_types);

    let string = wgsl::write_string(module, info, flags).expect("WGSL write failed");

    fs::write(destination.join(format!("wgsl/{}.wgsl", file_name)), string).unwrap();
}

#[cfg(feature = "wgsl-in")]
#[test]
fn convert_wgsl() {
    let _ = env_logger::try_init();

    let root = env!("CARGO_MANIFEST_DIR");
    let inputs = [
        (
            "empty",
            Targets::SPIRV | Targets::METAL | Targets::GLSL | Targets::HLSL | Targets::WGSL,
        ),
        (
            "quad",
            Targets::SPIRV
                | Targets::METAL
                | Targets::GLSL
                | Targets::DOT
                | Targets::HLSL
                | Targets::WGSL,
        ),
        (
            "bits",
            Targets::SPIRV | Targets::METAL | Targets::GLSL | Targets::WGSL,
        ),
        (
            "bitcast",
            Targets::SPIRV | Targets::METAL | Targets::GLSL | Targets::WGSL,
        ),
        (
            "boids",
            Targets::SPIRV | Targets::METAL | Targets::GLSL | Targets::HLSL | Targets::WGSL,
        ),
        (
            "skybox",
            Targets::SPIRV | Targets::METAL | Targets::GLSL | Targets::HLSL | Targets::WGSL,
        ),
        (
            "collatz",
            Targets::SPIRV
                | Targets::METAL
                | Targets::IR
                | Targets::ANALYSIS
                | Targets::HLSL
                | Targets::WGSL,
        ),
        (
            "shadow",
            Targets::SPIRV | Targets::METAL | Targets::GLSL | Targets::HLSL | Targets::WGSL,
        ),
        (
            "image",
            Targets::SPIRV | Targets::METAL | Targets::HLSL | Targets::WGSL | Targets::GLSL,
        ),
        ("extra", Targets::SPIRV | Targets::METAL | Targets::WGSL),
        ("push-constants", Targets::GLSL),
        (
            "operators",
            Targets::SPIRV | Targets::METAL | Targets::GLSL | Targets::HLSL | Targets::WGSL,
        ),
        (
            "functions",
            Targets::SPIRV | Targets::METAL | Targets::GLSL | Targets::HLSL | Targets::WGSL,
        ),
        ("functions-webgl", Targets::GLSL),
        (
            "interpolate",
            Targets::SPIRV | Targets::METAL | Targets::GLSL | Targets::HLSL | Targets::WGSL,
        ),
        (
            "access",
            Targets::SPIRV | Targets::METAL | Targets::GLSL | Targets::HLSL | Targets::WGSL,
        ),
        (
            "padding",
            Targets::SPIRV | Targets::METAL | Targets::GLSL | Targets::HLSL | Targets::WGSL,
        ),
        ("pointers", Targets::SPIRV | Targets::WGSL),
        (
            "control-flow",
            Targets::SPIRV | Targets::METAL | Targets::GLSL | Targets::HLSL | Targets::WGSL,
        ),
        (
            "standard",
            Targets::SPIRV | Targets::METAL | Targets::GLSL | Targets::HLSL | Targets::WGSL,
        ),
        //TODO: GLSL https://github.com/gfx-rs/naga/issues/874
        (
            "interface",
            Targets::SPIRV | Targets::METAL | Targets::HLSL | Targets::WGSL,
        ),
        (
            "globals",
            Targets::SPIRV | Targets::METAL | Targets::GLSL | Targets::HLSL | Targets::WGSL,
        ),
        ("bounds-check-zero", Targets::SPIRV | Targets::METAL),
        ("bounds-check-zero-atomic", Targets::METAL),
        ("bounds-check-restrict", Targets::SPIRV | Targets::METAL),
        (
            "bounds-check-image-restrict",
            Targets::SPIRV | Targets::METAL | Targets::GLSL,
        ),
        (
            "bounds-check-image-rzsw",
            Targets::SPIRV | Targets::METAL | Targets::GLSL,
        ),
        ("policy-mix", Targets::SPIRV | Targets::METAL),
        (
            "texture-arg",
            Targets::SPIRV | Targets::METAL | Targets::GLSL | Targets::HLSL | Targets::WGSL,
        ),
        ("cubeArrayShadow", Targets::GLSL),
        (
            "math-functions",
            Targets::SPIRV | Targets::METAL | Targets::GLSL | Targets::HLSL | Targets::WGSL,
        ),
        ("cubeArrayShadow", Targets::GLSL),
        (
            "binding-arrays",
            Targets::WGSL | Targets::HLSL | Targets::METAL | Targets::SPIRV,
        ),
<<<<<<< HEAD
        ("multiview", Targets::SPIRV | Targets::GLSL | Targets::WGSL),
        (
            "multiview_webgl",
            Targets::SPIRV | Targets::GLSL | Targets::WGSL,
=======
        (
            "break-if",
            Targets::WGSL | Targets::GLSL | Targets::SPIRV | Targets::HLSL | Targets::METAL,
>>>>>>> b746e0a4
        ),
    ];

    for &(name, targets) in inputs.iter() {
        println!("Processing '{}'", name);
        // WGSL shaders lives in root dir as a privileged.
        let file = fs::read_to_string(format!("{}/{}/{}.wgsl", root, BASE_DIR_IN, name))
            .expect("Couldn't find wgsl file");
        match naga::front::wgsl::parse_str(&file) {
            Ok(module) => check_targets(&module, name, targets),
            Err(e) => panic!("{}", e.emit_to_string(&file)),
        }
    }
}

#[cfg(feature = "spv-in")]
fn convert_spv(name: &str, adjust_coordinate_space: bool, targets: Targets) {
    let _ = env_logger::try_init();

    let root = env!("CARGO_MANIFEST_DIR");
    let module = naga::front::spv::parse_u8_slice(
        &fs::read(format!("{}/{}/spv/{}.spv", root, BASE_DIR_IN, name))
            .expect("Couldn't find spv file"),
        &naga::front::spv::Options {
            adjust_coordinate_space,
            strict_capabilities: false,
            block_ctx_dump_prefix: None,
        },
    )
    .unwrap();
    check_targets(&module, name, targets);
    naga::valid::Validator::new(
        naga::valid::ValidationFlags::all(),
        naga::valid::Capabilities::empty(),
    )
    .validate(&module)
    .unwrap();
}

#[cfg(feature = "spv-in")]
#[test]
fn convert_spv_all() {
    convert_spv(
        "quad-vert",
        false,
        Targets::METAL | Targets::GLSL | Targets::HLSL | Targets::WGSL,
    );
    convert_spv("shadow", true, Targets::IR | Targets::ANALYSIS);
    convert_spv(
        "inv-hyperbolic-trig-functions",
        true,
        Targets::HLSL | Targets::WGSL,
    );
    convert_spv(
        "empty-global-name",
        true,
        Targets::HLSL | Targets::WGSL | Targets::METAL,
    );
    convert_spv(
        "empty-global-name",
        true,
        Targets::HLSL | Targets::WGSL | Targets::METAL,
    );
    convert_spv("degrees", false, Targets::empty());
}

#[cfg(feature = "glsl-in")]
#[test]
fn convert_glsl_variations_check() {
    let root = env!("CARGO_MANIFEST_DIR");
    let file = fs::read_to_string(format!("{}/{}/variations.glsl", root, BASE_DIR_IN))
        .expect("Couldn't find glsl file");
    let mut parser = naga::front::glsl::Parser::default();
    let module = parser
        .parse(
            &naga::front::glsl::Options {
                stage: naga::ShaderStage::Fragment,
                defines: Default::default(),
            },
            &file,
        )
        .unwrap();
    check_targets(&module, "variations-glsl", Targets::GLSL);
}

#[cfg(feature = "glsl-in")]
#[allow(unused_variables)]
#[test]
fn convert_glsl_folder() {
    let _ = env_logger::try_init();

    let root = env!("CARGO_MANIFEST_DIR");

    for entry in std::fs::read_dir(format!("{}/{}/glsl", root, BASE_DIR_IN)).unwrap() {
        let entry = entry.unwrap();
        let file_name = entry.file_name().into_string().unwrap();

        if file_name.ends_with(".ron") {
            // No needed to validate ron files
            continue;
        }
        println!("Processing {}", file_name);

        let mut parser = naga::front::glsl::Parser::default();
        let module = parser
            .parse(
                &naga::front::glsl::Options {
                    stage: match entry.path().extension().and_then(|s| s.to_str()).unwrap() {
                        "vert" => naga::ShaderStage::Vertex,
                        "frag" => naga::ShaderStage::Fragment,
                        "comp" => naga::ShaderStage::Compute,
                        ext => panic!("Unknown extension for glsl file {}", ext),
                    },
                    defines: Default::default(),
                },
                &fs::read_to_string(entry.path()).expect("Couldn't find glsl file"),
            )
            .unwrap();

        let info = naga::valid::Validator::new(
            naga::valid::ValidationFlags::all(),
            naga::valid::Capabilities::all(),
        )
        .validate(&module)
        .unwrap();

        #[cfg(feature = "wgsl-out")]
        {
            let dest = PathBuf::from(root).join(BASE_DIR_OUT);
            write_output_wgsl(
                &module,
                &info,
                &dest,
                &file_name.replace(".", "-"),
                &WgslOutParameters::default(),
            );
        }
    }
}<|MERGE_RESOLUTION|>--- conflicted
+++ resolved
@@ -537,16 +537,14 @@
             "binding-arrays",
             Targets::WGSL | Targets::HLSL | Targets::METAL | Targets::SPIRV,
         ),
-<<<<<<< HEAD
         ("multiview", Targets::SPIRV | Targets::GLSL | Targets::WGSL),
         (
             "multiview_webgl",
-            Targets::SPIRV | Targets::GLSL | Targets::WGSL,
-=======
+            Targets::GLSL,
+        ),
         (
             "break-if",
             Targets::WGSL | Targets::GLSL | Targets::SPIRV | Targets::HLSL | Targets::METAL,
->>>>>>> b746e0a4
         ),
     ];
 
