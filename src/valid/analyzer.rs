/*! Module analyzer.

Figures out the following properties:
  - control flow uniformity
  - texture/sampler pairs
  - expression reference counts
!*/

use super::{CallError, ExpressionError, FunctionError, ModuleInfo, ShaderStages, ValidationFlags};
use crate::span::{AddSpan as _, WithSpan};
use crate::{
    arena::{Arena, Handle},
    proc::{ResolveContext, ResolveError, TypeResolution},
};
use std::ops;

pub type NonUniformResult = Option<Handle<crate::Expression>>;

bitflags::bitflags! {
    /// Kinds of expressions that require uniform control flow.
    #[cfg_attr(feature = "serialize", derive(serde::Serialize))]
    #[cfg_attr(feature = "deserialize", derive(serde::Deserialize))]
    pub struct UniformityRequirements: u8 {
        const WORK_GROUP_BARRIER = 0x1;
        const DERIVATIVE = 0x2;
        const IMPLICIT_LEVEL = 0x4;
    }
}

/// Uniform control flow characteristics.
#[derive(Clone, Debug)]
#[cfg_attr(feature = "serialize", derive(serde::Serialize))]
#[cfg_attr(feature = "deserialize", derive(serde::Deserialize))]
#[cfg_attr(test, derive(PartialEq))]
pub struct Uniformity {
    /// A child expression with non-uniform result.
    ///
    /// This means, when the relevant invocations are scheduled on a compute unit,
    /// they have to use vector registers to store an individual value
    /// per invocation.
    ///
    /// Whenever the control flow is conditioned on such value,
    /// the hardware needs to keep track of the mask of invocations,
    /// and process all branches of the control flow.
    ///
    /// Any operations that depend on non-uniform results also produce non-uniform.
    pub non_uniform_result: NonUniformResult,
    /// If this expression requires uniform control flow, store the reason here.
    pub requirements: UniformityRequirements,
}

impl Uniformity {
    const fn new() -> Self {
        Uniformity {
            non_uniform_result: None,
            requirements: UniformityRequirements::empty(),
        }
    }
}

bitflags::bitflags! {
    struct ExitFlags: u8 {
        /// Control flow may return from the function, which makes all the
        /// subsequent statements within the current function (only!)
        /// to be executed in a non-uniform control flow.
        const MAY_RETURN = 0x1;
        /// Control flow may be killed. Anything after `Statement::Kill` is
        /// considered inside non-uniform context.
        const MAY_KILL = 0x2;
    }
}

/// Uniformity characteristics of a function.
#[cfg_attr(test, derive(Debug, PartialEq))]
struct FunctionUniformity {
    result: Uniformity,
    exit: ExitFlags,
}

impl ops::BitOr for FunctionUniformity {
    type Output = Self;
    fn bitor(self, other: Self) -> Self {
        FunctionUniformity {
            result: Uniformity {
                non_uniform_result: self
                    .result
                    .non_uniform_result
                    .or(other.result.non_uniform_result),
                requirements: self.result.requirements | other.result.requirements,
            },
            exit: self.exit | other.exit,
        }
    }
}

impl FunctionUniformity {
    const fn new() -> Self {
        FunctionUniformity {
            result: Uniformity::new(),
            exit: ExitFlags::empty(),
        }
    }

    /// Returns a disruptor based on the stored exit flags, if any.
    const fn exit_disruptor(&self) -> Option<UniformityDisruptor> {
        if self.exit.contains(ExitFlags::MAY_RETURN) {
            Some(UniformityDisruptor::Return)
        } else if self.exit.contains(ExitFlags::MAY_KILL) {
            Some(UniformityDisruptor::Discard)
        } else {
            None
        }
    }
}

bitflags::bitflags! {
    /// Indicates how a global variable is used.
    #[cfg_attr(feature = "serialize", derive(serde::Serialize))]
    #[cfg_attr(feature = "deserialize", derive(serde::Deserialize))]
    pub struct GlobalUse: u8 {
        /// Data will be read from the variable.
        const READ = 0x1;
        /// Data will be written to the variable.
        const WRITE = 0x2;
        /// The information about the data is queried.
        const QUERY = 0x4;
    }
}

#[derive(Clone, Debug, Eq, Hash, PartialEq)]
#[cfg_attr(feature = "serialize", derive(serde::Serialize))]
#[cfg_attr(feature = "deserialize", derive(serde::Deserialize))]
pub struct SamplingKey {
    pub image: Handle<crate::GlobalVariable>,
    pub sampler: Handle<crate::GlobalVariable>,
}

#[derive(Clone, Debug)]
#[cfg_attr(feature = "serialize", derive(serde::Serialize))]
#[cfg_attr(feature = "deserialize", derive(serde::Deserialize))]
pub struct ExpressionInfo {
    pub uniformity: Uniformity,
    pub ref_count: usize,
    assignable_global: Option<Handle<crate::GlobalVariable>>,
    pub ty: TypeResolution,
}

impl ExpressionInfo {
    const fn new() -> Self {
        ExpressionInfo {
            uniformity: Uniformity::new(),
            ref_count: 0,
            assignable_global: None,
            // this doesn't matter at this point, will be overwritten
            ty: TypeResolution::Value(crate::TypeInner::Scalar {
                kind: crate::ScalarKind::Bool,
                width: 0,
            }),
        }
    }
}

#[derive(Debug, Clone, Copy, PartialEq, Eq, Hash)]
#[cfg_attr(feature = "serialize", derive(serde::Serialize))]
#[cfg_attr(feature = "deserialize", derive(serde::Deserialize))]
enum GlobalOrArgument {
    Global(Handle<crate::GlobalVariable>),
    Argument(u32),
}

<<<<<<< HEAD
impl GlobalOrArgument {
    fn from_expression(
        expression_arena: &Arena<crate::Expression>,
        expression: Handle<crate::Expression>,
    ) -> Result<GlobalOrArgument, ExpressionError> {
        Ok(match *expression_arena[expression] {
=======
impl crate::Expression {
    const fn to_global_or_argument(&self) -> Result<GlobalOrArgument, ExpressionError> {
        Ok(match *self {
>>>>>>> 85056524
            crate::Expression::GlobalVariable(var) => GlobalOrArgument::Global(var),
            crate::Expression::FunctionArgument(i) => GlobalOrArgument::Argument(i),
            crate::Expression::Access { base, .. }
            | crate::Expression::AccessIndex { base, .. } => match expression_arena[base] {
                crate::Expression::GlobalVariable(var) => GlobalOrArgument::Global(var),
                _ => return Err(ExpressionError::ExpectedGlobalOrArgument),
            },
            _ => return Err(ExpressionError::ExpectedGlobalOrArgument),
        })
    }
}

#[derive(Debug, Clone, PartialEq, Eq, Hash)]
#[cfg_attr(feature = "serialize", derive(serde::Serialize))]
#[cfg_attr(feature = "deserialize", derive(serde::Deserialize))]
struct Sampling {
    image: GlobalOrArgument,
    sampler: GlobalOrArgument,
}

#[derive(Debug)]
#[cfg_attr(feature = "serialize", derive(serde::Serialize))]
#[cfg_attr(feature = "deserialize", derive(serde::Deserialize))]
pub struct FunctionInfo {
    /// Validation flags.
    #[allow(dead_code)]
    flags: ValidationFlags,
    /// Set of shader stages where calling this function is valid.
    pub available_stages: ShaderStages,
    /// Uniformity characteristics.
    pub uniformity: Uniformity,
    /// Function may kill the invocation.
    pub may_kill: bool,

    /// All pairs of (texture, sampler) globals that may be used together in
    /// sampling operations by this function and its callees. This includes
    /// pairings that arise when this function passes textures and samplers as
    /// arguments to its callees.
    ///
    /// This table does not include uses of textures and samplers passed as
    /// arguments to this function itself, since we do not know which globals
    /// those will be. However, this table *is* exhaustive when computed for an
    /// entry point function: entry points never receive textures or samplers as
    /// arguments, so all an entry point's sampling can be reported in terms of
    /// globals.
    ///
    /// The GLSL back end uses this table to construct reflection info that
    /// clients need to construct texture-combined sampler values.
    pub sampling_set: crate::FastHashSet<SamplingKey>,

    /// How this function and its callees use this module's globals.
    ///
    /// This is indexed by `Handle<GlobalVariable>` indices. However,
    /// `FunctionInfo` implements `std::ops::Index<Handle<GlobalVariable>>`,
    /// so you can simply index this struct with a global handle to retrieve
    /// its usage information.
    global_uses: Box<[GlobalUse]>,

    /// Information about each expression in this function's body.
    ///
    /// This is indexed by `Handle<Expression>` indices. However, `FunctionInfo`
    /// implements `std::ops::Index<Handle<Expression>>`, so you can simply
    /// index this struct with an expression handle to retrieve its
    /// `ExpressionInfo`.
    expressions: Box<[ExpressionInfo]>,

    /// All (texture, sampler) pairs that may be used together in sampling
    /// operations by this function and its callees, whether they are accessed
    /// as globals or passed as arguments.
    ///
    /// Participants are represented by [`GlobalVariable`] handles whenever
    /// possible, and otherwise by indices of this function's arguments.
    ///
    /// When analyzing a function call, we combine this data about the callee
    /// with the actual arguments being passed to produce the callers' own
    /// `sampling_set` and `sampling` tables.
    ///
    /// [`GlobalVariable`]: crate::GlobalVariable
    sampling: crate::FastHashSet<Sampling>,
}

impl FunctionInfo {
    pub const fn global_variable_count(&self) -> usize {
        self.global_uses.len()
    }
    pub const fn expression_count(&self) -> usize {
        self.expressions.len()
    }
    pub fn dominates_global_use(&self, other: &Self) -> bool {
        for (self_global_uses, other_global_uses) in
            self.global_uses.iter().zip(other.global_uses.iter())
        {
            if !self_global_uses.contains(*other_global_uses) {
                return false;
            }
        }
        true
    }
}

impl ops::Index<Handle<crate::GlobalVariable>> for FunctionInfo {
    type Output = GlobalUse;
    fn index(&self, handle: Handle<crate::GlobalVariable>) -> &GlobalUse {
        &self.global_uses[handle.index()]
    }
}

impl ops::Index<Handle<crate::Expression>> for FunctionInfo {
    type Output = ExpressionInfo;
    fn index(&self, handle: Handle<crate::Expression>) -> &ExpressionInfo {
        &self.expressions[handle.index()]
    }
}

/// Disruptor of the uniform control flow.
#[derive(Clone, Copy, Debug, thiserror::Error)]
#[cfg_attr(test, derive(PartialEq))]
pub enum UniformityDisruptor {
    #[error("Expression {0:?} produced non-uniform result, and control flow depends on it")]
    Expression(Handle<crate::Expression>),
    #[error("There is a Return earlier in the control flow of the function")]
    Return,
    #[error("There is a Discard earlier in the entry point across all called functions")]
    Discard,
}

impl FunctionInfo {
    /// Adds a value-type reference to an expression.
    #[must_use]
    fn add_ref_impl(
        &mut self,
        handle: Handle<crate::Expression>,
        global_use: GlobalUse,
    ) -> NonUniformResult {
        //Note: if the expression doesn't exist, this function
        // will return `None`, but the later validation of
        // expressions should detect this and error properly.
        let info = self.expressions.get_mut(handle.index())?;
        info.ref_count += 1;
        // mark the used global as read
        if let Some(global) = info.assignable_global {
            self.global_uses[global.index()] |= global_use;
        }
        info.uniformity.non_uniform_result
    }

    /// Adds a value-type reference to an expression.
    #[must_use]
    fn add_ref(&mut self, handle: Handle<crate::Expression>) -> NonUniformResult {
        self.add_ref_impl(handle, GlobalUse::READ)
    }

    /// Adds a potentially assignable reference to an expression.
    /// These are destinations for `Store` and `ImageStore` statements,
    /// which can transit through `Access` and `AccessIndex`.
    #[must_use]
    fn add_assignable_ref(
        &mut self,
        handle: Handle<crate::Expression>,
        assignable_global: &mut Option<Handle<crate::GlobalVariable>>,
    ) -> NonUniformResult {
        //Note: similarly to `add_ref_impl`, this ignores invalid expressions.
        let info = self.expressions.get_mut(handle.index())?;
        info.ref_count += 1;
        // propagate the assignable global up the chain, till it either hits
        // a value-type expression, or the assignment statement.
        if let Some(global) = info.assignable_global {
            if let Some(_old) = assignable_global.replace(global) {
                unreachable!()
            }
        }
        info.uniformity.non_uniform_result
    }

    /// Inherit information from a called function.
    fn process_call(
        &mut self,
        callee: &Self,
        arguments: &[Handle<crate::Expression>],
        expression_arena: &Arena<crate::Expression>,
    ) -> Result<FunctionUniformity, WithSpan<FunctionError>> {
        self.sampling_set
            .extend(callee.sampling_set.iter().cloned());
        for sampling in callee.sampling.iter() {
            // If the callee was passed the texture or sampler as an argument,
            // we may now be able to determine which globals those referred to.
            let image_storage = match sampling.image {
                GlobalOrArgument::Global(var) => GlobalOrArgument::Global(var),
                GlobalOrArgument::Argument(i) => {
                    let handle = arguments[i as usize];
                    GlobalOrArgument::from_expression(expression_arena, handle).map_err(
                        |error| {
                            FunctionError::Expression { handle, error }
                                .with_span_handle(handle, expression_arena)
                        },
                    )?
                }
            };

            let sampler_storage = match sampling.sampler {
                GlobalOrArgument::Global(var) => GlobalOrArgument::Global(var),
                GlobalOrArgument::Argument(i) => {
                    let handle = arguments[i as usize];
                    expression_arena[handle]
                        .to_global_or_argument(expression_arena)
                        .map_err(|error| {
                            FunctionError::Expression { handle, error }
                                .with_span_handle(handle, expression_arena)
                        })?
                }
            };

            // If we've managed to pin both the image and sampler down to
            // specific globals, record that in our `sampling_set`. Otherwise,
            // record as much as we do know in our own `sampling` table, for our
            // callers to sort out.
            match (image_storage, sampler_storage) {
                (GlobalOrArgument::Global(image), GlobalOrArgument::Global(sampler)) => {
                    self.sampling_set.insert(SamplingKey { image, sampler });
                }
                (image, sampler) => {
                    self.sampling.insert(Sampling { image, sampler });
                }
            }
        }

        // Inherit global use from our callees.
        for (mine, other) in self.global_uses.iter_mut().zip(callee.global_uses.iter()) {
            *mine |= *other;
        }

        Ok(FunctionUniformity {
            result: callee.uniformity.clone(),
            exit: if callee.may_kill {
                ExitFlags::MAY_KILL
            } else {
                ExitFlags::empty()
            },
        })
    }

    /// Computes the expression info and stores it in `self.expressions`.
    /// Also, bumps the reference counts on dependent expressions.
    #[allow(clippy::or_fun_call)]
    fn process_expression(
        &mut self,
        handle: Handle<crate::Expression>,
        expression: &crate::Expression,
        expression_arena: &Arena<crate::Expression>,
        other_functions: &[FunctionInfo],
        resolve_context: &ResolveContext,
        capabilities: super::Capabilities,
    ) -> Result<(), ExpressionError> {
        use crate::{Expression as E, SampleLevel as Sl};

        let mut assignable_global = None;
        let uniformity = match *expression {
            E::Access { base, index } => {
                let base_ty = self[base].ty.inner_with(resolve_context.types);

                // build up the caps needed if this is indexed non-uniformly
                let mut needed_caps = super::Capabilities::empty();
                let is_binding_array = match *base_ty {
                    crate::TypeInner::BindingArray {
                        base: array_element_ty_handle,
                        ..
                    } => {
                        // these are nasty aliases, but these idents are too long and break rustfmt
                        let ub_st = super::Capabilities::UNIFORM_BUFFER_AND_STORAGE_TEXTURE_ARRAY_NON_UNIFORM_INDEXING;
                        let st_sb = super::Capabilities::SAMPLED_TEXTURE_AND_STORAGE_BUFFER_ARRAY_NON_UNIFORM_INDEXING;
                        let sampler = super::Capabilities::SAMPLER_NON_UNIFORM_INDEXING;

                        // We're a binding array, so lets use the type of _what_ we are array of to determine if we can non-uniformly index it.
                        let array_element_ty =
                            &resolve_context.types[array_element_ty_handle].inner;

                        needed_caps |= match *array_element_ty {
                            // If we're an image, use the appropriate limit.
                            crate::TypeInner::Image { class, .. } => match class {
                                crate::ImageClass::Storage { .. } => ub_st,
                                _ => st_sb,
                            },
                            crate::TypeInner::Sampler { .. } => sampler,
                            // If we're anything but an image, assume we're a buffer and use the address space.
                            _ => {
                                if let E::GlobalVariable(global_handle) = expression_arena[base] {
                                    let global = &resolve_context.global_vars[global_handle];
                                    match global.space {
                                        crate::AddressSpace::Uniform => ub_st,
                                        crate::AddressSpace::Storage { .. } => st_sb,
                                        _ => unreachable!(),
                                    }
                                } else {
                                    unreachable!()
                                }
                            }
                        };

                        true
                    }
                    _ => false,
                };

                if self[index].uniformity.non_uniform_result.is_some()
                    && !capabilities.contains(needed_caps)
                    && is_binding_array
                {
                    return Err(ExpressionError::MissingCapabilities(needed_caps));
                }

                let _ = ();
                Uniformity {
                    non_uniform_result: self
                        .add_assignable_ref(base, &mut assignable_global)
                        .or(self.add_ref(index)),
                    requirements: UniformityRequirements::empty(),
                }
            }
            E::AccessIndex { base, .. } => Uniformity {
                non_uniform_result: self.add_assignable_ref(base, &mut assignable_global),
                requirements: UniformityRequirements::empty(),
            },
            // always uniform
            E::Constant(_) => Uniformity::new(),
            E::Splat { size: _, value } => Uniformity {
                non_uniform_result: self.add_ref(value),
                requirements: UniformityRequirements::empty(),
            },
            E::Swizzle { vector, .. } => Uniformity {
                non_uniform_result: self.add_ref(vector),
                requirements: UniformityRequirements::empty(),
            },
            E::Compose { ref components, .. } => {
                let non_uniform_result = components
                    .iter()
                    .fold(None, |nur, &comp| nur.or(self.add_ref(comp)));
                Uniformity {
                    non_uniform_result,
                    requirements: UniformityRequirements::empty(),
                }
            }
            // depends on the builtin or interpolation
            E::FunctionArgument(index) => {
                let arg = &resolve_context.arguments[index as usize];
                let uniform = match arg.binding {
                    Some(crate::Binding::BuiltIn(built_in)) => match built_in {
                        // per-polygon built-ins are uniform
                        crate::BuiltIn::FrontFacing
                        // per-work-group built-ins are uniform
                        | crate::BuiltIn::WorkGroupId
                        | crate::BuiltIn::WorkGroupSize
                        | crate::BuiltIn::NumWorkGroups => true,
                        _ => false,
                    },
                    // only flat inputs are uniform
                    Some(crate::Binding::Location {
                        interpolation: Some(crate::Interpolation::Flat),
                        ..
                    }) => true,
                    _ => false,
                };
                Uniformity {
                    non_uniform_result: if uniform { None } else { Some(handle) },
                    requirements: UniformityRequirements::empty(),
                }
            }
            // depends on the address space
            E::GlobalVariable(gh) => {
                use crate::AddressSpace as As;
                assignable_global = Some(gh);
                let var = &resolve_context.global_vars[gh];
                let uniform = match var.space {
                    // local data is non-uniform
                    As::Function | As::Private => false,
                    // workgroup memory is exclusively accessed by the group
                    As::WorkGroup => true,
                    // uniform data
                    As::Uniform | As::PushConstant => true,
                    // storage data is only uniform when read-only
                    As::Storage { access } => !access.contains(crate::StorageAccess::STORE),
                    As::Handle => false,
                };
                Uniformity {
                    non_uniform_result: if uniform { None } else { Some(handle) },
                    requirements: UniformityRequirements::empty(),
                }
            }
            E::LocalVariable(_) => Uniformity {
                non_uniform_result: Some(handle),
                requirements: UniformityRequirements::empty(),
            },
            E::Load { pointer } => Uniformity {
                non_uniform_result: self.add_ref(pointer),
                requirements: UniformityRequirements::empty(),
            },
            E::ImageSample {
                image,
                sampler,
                gather: _,
                coordinate,
                array_index,
                offset: _,
                level,
                depth_ref,
            } => {
                let image_storage =
                    expression_arena[image].to_global_or_argument(expression_arena)?;
                let sampler_storage =
                    expression_arena[sampler].to_global_or_argument(expression_arena)?;

                match (image_storage, sampler_storage) {
                    (GlobalOrArgument::Global(image), GlobalOrArgument::Global(sampler)) => {
                        self.sampling_set.insert(SamplingKey { image, sampler });
                    }
                    _ => {
                        self.sampling.insert(Sampling {
                            image: image_storage,
                            sampler: sampler_storage,
                        });
                    }
                }

                // "nur" == "Non-Uniform Result"
                let array_nur = array_index.and_then(|h| self.add_ref(h));
                let level_nur = match level {
                    Sl::Auto | Sl::Zero => None,
                    Sl::Exact(h) | Sl::Bias(h) => self.add_ref(h),
                    Sl::Gradient { x, y } => self.add_ref(x).or(self.add_ref(y)),
                };
                let dref_nur = depth_ref.and_then(|h| self.add_ref(h));
                Uniformity {
                    non_uniform_result: self
                        .add_ref(image)
                        .or(self.add_ref(sampler))
                        .or(self.add_ref(coordinate))
                        .or(array_nur)
                        .or(level_nur)
                        .or(dref_nur),
                    requirements: if level.implicit_derivatives() {
                        UniformityRequirements::IMPLICIT_LEVEL
                    } else {
                        UniformityRequirements::empty()
                    },
                }
            }
            E::ImageLoad {
                image,
                coordinate,
                array_index,
                sample,
                level,
            } => {
                let array_nur = array_index.and_then(|h| self.add_ref(h));
                let sample_nur = sample.and_then(|h| self.add_ref(h));
                let level_nur = level.and_then(|h| self.add_ref(h));
                Uniformity {
                    non_uniform_result: self
                        .add_ref(image)
                        .or(self.add_ref(coordinate))
                        .or(array_nur)
                        .or(sample_nur)
                        .or(level_nur),
                    requirements: UniformityRequirements::empty(),
                }
            }
            E::ImageQuery { image, query } => {
                let query_nur = match query {
                    crate::ImageQuery::Size { level: Some(h) } => self.add_ref(h),
                    _ => None,
                };
                Uniformity {
                    non_uniform_result: self.add_ref_impl(image, GlobalUse::QUERY).or(query_nur),
                    requirements: UniformityRequirements::empty(),
                }
            }
            E::Unary { expr, .. } => Uniformity {
                non_uniform_result: self.add_ref(expr),
                requirements: UniformityRequirements::empty(),
            },
            E::Binary { left, right, .. } => Uniformity {
                non_uniform_result: self.add_ref(left).or(self.add_ref(right)),
                requirements: UniformityRequirements::empty(),
            },
            E::Select {
                condition,
                accept,
                reject,
            } => Uniformity {
                non_uniform_result: self
                    .add_ref(condition)
                    .or(self.add_ref(accept))
                    .or(self.add_ref(reject)),
                requirements: UniformityRequirements::empty(),
            },
            // explicit derivatives require uniform
            E::Derivative { expr, .. } => Uniformity {
                //Note: taking a derivative of a uniform doesn't make it non-uniform
                non_uniform_result: self.add_ref(expr),
                requirements: UniformityRequirements::DERIVATIVE,
            },
            E::Relational { argument, .. } => Uniformity {
                non_uniform_result: self.add_ref(argument),
                requirements: UniformityRequirements::empty(),
            },
            E::Math {
                arg, arg1, arg2, ..
            } => {
                let arg1_nur = arg1.and_then(|h| self.add_ref(h));
                let arg2_nur = arg2.and_then(|h| self.add_ref(h));
                Uniformity {
                    non_uniform_result: self.add_ref(arg).or(arg1_nur).or(arg2_nur),
                    requirements: UniformityRequirements::empty(),
                }
            }
            E::As { expr, .. } => Uniformity {
                non_uniform_result: self.add_ref(expr),
                requirements: UniformityRequirements::empty(),
            },
            E::CallResult(function) => {
                let info = other_functions
                    .get(function.index())
                    .ok_or(ExpressionError::CallToUndeclaredFunction(function))?;

                info.uniformity.clone()
            }
            E::AtomicResult { .. } => Uniformity {
                non_uniform_result: Some(handle),
                requirements: UniformityRequirements::empty(),
            },
            E::ArrayLength(expr) => Uniformity {
                non_uniform_result: self.add_ref_impl(expr, GlobalUse::QUERY),
                requirements: UniformityRequirements::empty(),
            },
        };

        let ty = resolve_context.resolve(expression, |h| {
            self.expressions
                .get(h.index())
                .map(|ei| &ei.ty)
                .ok_or(ResolveError::ExpressionForwardDependency(h))
        })?;
        self.expressions[handle.index()] = ExpressionInfo {
            uniformity,
            ref_count: 0,
            assignable_global,
            ty,
        };
        Ok(())
    }

    /// Analyzes the uniformity requirements of a block (as a sequence of statements).
    /// Returns the uniformity characteristics at the *function* level, i.e.
    /// whether or not the function requires to be called in uniform control flow,
    /// and whether the produced result is not disrupting the control flow.
    ///
    /// The parent control flow is uniform if `disruptor.is_none()`.
    ///
    /// Returns a `NonUniformControlFlow` error if any of the expressions in the block
    /// require uniformity, but the current flow is non-uniform.
    #[allow(clippy::or_fun_call)]
    fn process_block(
        &mut self,
        statements: &crate::Block,
        other_functions: &[FunctionInfo],
        mut disruptor: Option<UniformityDisruptor>,
        expression_arena: &Arena<crate::Expression>,
    ) -> Result<FunctionUniformity, WithSpan<FunctionError>> {
        use crate::Statement as S;

        let mut combined_uniformity = FunctionUniformity::new();
        for (statement, &span) in statements.span_iter() {
            let uniformity = match *statement {
                S::Emit(ref range) => {
                    let mut requirements = UniformityRequirements::empty();
                    for expr in range.clone() {
                        let req = match self.expressions.get(expr.index()) {
                            Some(expr) => expr.uniformity.requirements,
                            None => UniformityRequirements::empty(),
                        };
                        #[cfg(feature = "validate")]
                        if self
                            .flags
                            .contains(super::ValidationFlags::CONTROL_FLOW_UNIFORMITY)
                            && !req.is_empty()
                        {
                            if let Some(cause) = disruptor {
                                return Err(FunctionError::NonUniformControlFlow(req, expr, cause)
                                    .with_span_handle(expr, expression_arena));
                            }
                        }
                        requirements |= req;
                    }
                    FunctionUniformity {
                        result: Uniformity {
                            non_uniform_result: None,
                            requirements,
                        },
                        exit: ExitFlags::empty(),
                    }
                }
                S::Break | S::Continue => FunctionUniformity::new(),
                S::Kill => FunctionUniformity {
                    result: Uniformity::new(),
                    exit: if disruptor.is_some() {
                        ExitFlags::MAY_KILL
                    } else {
                        ExitFlags::empty()
                    },
                },
                S::Barrier(_) => FunctionUniformity {
                    result: Uniformity {
                        non_uniform_result: None,
                        requirements: UniformityRequirements::WORK_GROUP_BARRIER,
                    },
                    exit: ExitFlags::empty(),
                },
                S::Block(ref b) => {
                    self.process_block(b, other_functions, disruptor, expression_arena)?
                }
                S::If {
                    condition,
                    ref accept,
                    ref reject,
                } => {
                    let condition_nur = self.add_ref(condition);
                    let branch_disruptor =
                        disruptor.or(condition_nur.map(UniformityDisruptor::Expression));
                    let accept_uniformity = self.process_block(
                        accept,
                        other_functions,
                        branch_disruptor,
                        expression_arena,
                    )?;
                    let reject_uniformity = self.process_block(
                        reject,
                        other_functions,
                        branch_disruptor,
                        expression_arena,
                    )?;
                    accept_uniformity | reject_uniformity
                }
                S::Switch {
                    selector,
                    ref cases,
                } => {
                    let selector_nur = self.add_ref(selector);
                    let branch_disruptor =
                        disruptor.or(selector_nur.map(UniformityDisruptor::Expression));
                    let mut uniformity = FunctionUniformity::new();
                    let mut case_disruptor = branch_disruptor;
                    for case in cases.iter() {
                        let case_uniformity = self.process_block(
                            &case.body,
                            other_functions,
                            case_disruptor,
                            expression_arena,
                        )?;
                        case_disruptor = if case.fall_through {
                            case_disruptor.or(case_uniformity.exit_disruptor())
                        } else {
                            branch_disruptor
                        };
                        uniformity = uniformity | case_uniformity;
                    }
                    uniformity
                }
                S::Loop {
                    ref body,
                    ref continuing,
                } => {
                    let body_uniformity =
                        self.process_block(body, other_functions, disruptor, expression_arena)?;
                    let continuing_disruptor = disruptor.or(body_uniformity.exit_disruptor());
                    let continuing_uniformity = self.process_block(
                        continuing,
                        other_functions,
                        continuing_disruptor,
                        expression_arena,
                    )?;
                    body_uniformity | continuing_uniformity
                }
                S::Return { value } => FunctionUniformity {
                    result: Uniformity {
                        non_uniform_result: value.and_then(|expr| self.add_ref(expr)),
                        requirements: UniformityRequirements::empty(),
                    },
                    exit: if disruptor.is_some() {
                        ExitFlags::MAY_RETURN
                    } else {
                        ExitFlags::empty()
                    },
                },
                // Here and below, the used expressions are already emitted,
                // and their results do not affect the function return value,
                // so we can ignore their non-uniformity.
                S::Store { pointer, value } => {
                    let _ = self.add_ref_impl(pointer, GlobalUse::WRITE);
                    let _ = self.add_ref(value);
                    FunctionUniformity::new()
                }
                S::ImageStore {
                    image,
                    coordinate,
                    array_index,
                    value,
                } => {
                    let _ = self.add_ref_impl(image, GlobalUse::WRITE);
                    if let Some(expr) = array_index {
                        let _ = self.add_ref(expr);
                    }
                    let _ = self.add_ref(coordinate);
                    let _ = self.add_ref(value);
                    FunctionUniformity::new()
                }
                S::Call {
                    function,
                    ref arguments,
                    result: _,
                } => {
                    for &argument in arguments {
                        let _ = self.add_ref(argument);
                    }
                    let info = other_functions.get(function.index()).ok_or(
                        FunctionError::InvalidCall {
                            function,
                            error: CallError::ForwardDeclaredFunction,
                        }
                        .with_span_static(span, "forward call"),
                    )?;
                    //Note: the result is validated by the Validator, not here
                    self.process_call(info, arguments, expression_arena)?
                }
                S::Atomic {
                    pointer,
                    ref fun,
                    value,
                    result: _,
                } => {
                    let _ = self.add_ref_impl(pointer, GlobalUse::WRITE);
                    let _ = self.add_ref(value);
                    if let crate::AtomicFunction::Exchange { compare: Some(cmp) } = *fun {
                        let _ = self.add_ref(cmp);
                    }
                    FunctionUniformity::new()
                }
            };

            disruptor = disruptor.or(uniformity.exit_disruptor());
            combined_uniformity = combined_uniformity | uniformity;
        }
        Ok(combined_uniformity)
    }
}

impl ModuleInfo {
    /// Builds the `FunctionInfo` based on the function, and validates the
    /// uniform control flow if required by the expressions of this function.
    pub(super) fn process_function(
        &self,
        fun: &crate::Function,
        module: &crate::Module,
        flags: ValidationFlags,
        capabilities: super::Capabilities,
    ) -> Result<FunctionInfo, WithSpan<FunctionError>> {
        let mut info = FunctionInfo {
            flags,
            available_stages: ShaderStages::all(),
            uniformity: Uniformity::new(),
            may_kill: false,
            sampling_set: crate::FastHashSet::default(),
            global_uses: vec![GlobalUse::empty(); module.global_variables.len()].into_boxed_slice(),
            expressions: vec![ExpressionInfo::new(); fun.expressions.len()].into_boxed_slice(),
            sampling: crate::FastHashSet::default(),
        };
        let resolve_context = ResolveContext {
            constants: &module.constants,
            types: &module.types,
            global_vars: &module.global_variables,
            local_vars: &fun.local_variables,
            functions: &module.functions,
            arguments: &fun.arguments,
        };

        for (handle, expr) in fun.expressions.iter() {
            if let Err(error) = info.process_expression(
                handle,
                expr,
                &fun.expressions,
                &self.functions,
                &resolve_context,
                capabilities,
            ) {
                return Err(FunctionError::Expression { handle, error }
                    .with_span_handle(handle, &fun.expressions));
            }
        }

        let uniformity = info.process_block(&fun.body, &self.functions, None, &fun.expressions)?;
        info.uniformity = uniformity.result;
        info.may_kill = uniformity.exit.contains(ExitFlags::MAY_KILL);

        Ok(info)
    }

    pub fn get_entry_point(&self, index: usize) -> &FunctionInfo {
        &self.entry_points[index]
    }
}

#[test]
#[cfg(feature = "validate")]
fn uniform_control_flow() {
    use crate::{Expression as E, Statement as S};

    let mut constant_arena = Arena::new();
    let constant = constant_arena.append(
        crate::Constant {
            name: None,
            specialization: None,
            inner: crate::ConstantInner::Scalar {
                width: 4,
                value: crate::ScalarValue::Uint(0),
            },
        },
        Default::default(),
    );
    let mut type_arena = crate::UniqueArena::new();
    let ty = type_arena.insert(
        crate::Type {
            name: None,
            inner: crate::TypeInner::Vector {
                size: crate::VectorSize::Bi,
                kind: crate::ScalarKind::Float,
                width: 4,
            },
        },
        Default::default(),
    );
    let mut global_var_arena = Arena::new();
    let non_uniform_global = global_var_arena.append(
        crate::GlobalVariable {
            name: None,
            init: None,
            ty,
            space: crate::AddressSpace::Handle,
            binding: None,
        },
        Default::default(),
    );
    let uniform_global = global_var_arena.append(
        crate::GlobalVariable {
            name: None,
            init: None,
            ty,
            binding: None,
            space: crate::AddressSpace::Uniform,
        },
        Default::default(),
    );

    let mut expressions = Arena::new();
    // checks the uniform control flow
    let constant_expr = expressions.append(E::Constant(constant), Default::default());
    // checks the non-uniform control flow
    let derivative_expr = expressions.append(
        E::Derivative {
            axis: crate::DerivativeAxis::X,
            expr: constant_expr,
        },
        Default::default(),
    );
    let emit_range_constant_derivative = expressions.range_from(0);
    let non_uniform_global_expr =
        expressions.append(E::GlobalVariable(non_uniform_global), Default::default());
    let uniform_global_expr =
        expressions.append(E::GlobalVariable(uniform_global), Default::default());
    let emit_range_globals = expressions.range_from(2);

    // checks the QUERY flag
    let query_expr = expressions.append(E::ArrayLength(uniform_global_expr), Default::default());
    // checks the transitive WRITE flag
    let access_expr = expressions.append(
        E::AccessIndex {
            base: non_uniform_global_expr,
            index: 1,
        },
        Default::default(),
    );
    let emit_range_query_access_globals = expressions.range_from(2);

    let mut info = FunctionInfo {
        flags: ValidationFlags::all(),
        available_stages: ShaderStages::all(),
        uniformity: Uniformity::new(),
        may_kill: false,
        sampling_set: crate::FastHashSet::default(),
        global_uses: vec![GlobalUse::empty(); global_var_arena.len()].into_boxed_slice(),
        expressions: vec![ExpressionInfo::new(); expressions.len()].into_boxed_slice(),
        sampling: crate::FastHashSet::default(),
    };
    let resolve_context = ResolveContext {
        constants: &constant_arena,
        types: &type_arena,
        global_vars: &global_var_arena,
        local_vars: &Arena::new(),
        functions: &Arena::new(),
        arguments: &[],
    };
    for (handle, expression) in expressions.iter() {
        info.process_expression(
            handle,
            expression,
            &expressions,
            &[],
            &resolve_context,
            super::Capabilities::empty(),
        )
        .unwrap();
    }
    assert_eq!(info[non_uniform_global_expr].ref_count, 1);
    assert_eq!(info[uniform_global_expr].ref_count, 1);
    assert_eq!(info[query_expr].ref_count, 0);
    assert_eq!(info[access_expr].ref_count, 0);
    assert_eq!(info[non_uniform_global], GlobalUse::empty());
    assert_eq!(info[uniform_global], GlobalUse::QUERY);

    let stmt_emit1 = S::Emit(emit_range_globals.clone());
    let stmt_if_uniform = S::If {
        condition: uniform_global_expr,
        accept: crate::Block::new(),
        reject: vec![
            S::Emit(emit_range_constant_derivative.clone()),
            S::Store {
                pointer: constant_expr,
                value: derivative_expr,
            },
        ]
        .into(),
    };
    assert_eq!(
        info.process_block(
            &vec![stmt_emit1, stmt_if_uniform].into(),
            &[],
            None,
            &expressions
        ),
        Ok(FunctionUniformity {
            result: Uniformity {
                non_uniform_result: None,
                requirements: UniformityRequirements::DERIVATIVE,
            },
            exit: ExitFlags::empty(),
        }),
    );
    assert_eq!(info[constant_expr].ref_count, 2);
    assert_eq!(info[uniform_global], GlobalUse::READ | GlobalUse::QUERY);

    let stmt_emit2 = S::Emit(emit_range_globals.clone());
    let stmt_if_non_uniform = S::If {
        condition: non_uniform_global_expr,
        accept: vec![
            S::Emit(emit_range_constant_derivative),
            S::Store {
                pointer: constant_expr,
                value: derivative_expr,
            },
        ]
        .into(),
        reject: crate::Block::new(),
    };
    assert_eq!(
        info.process_block(
            &vec![stmt_emit2, stmt_if_non_uniform].into(),
            &[],
            None,
            &expressions
        ),
        Err(FunctionError::NonUniformControlFlow(
            UniformityRequirements::DERIVATIVE,
            derivative_expr,
            UniformityDisruptor::Expression(non_uniform_global_expr)
        )
        .with_span()),
    );
    assert_eq!(info[derivative_expr].ref_count, 1);
    assert_eq!(info[non_uniform_global], GlobalUse::READ);

    let stmt_emit3 = S::Emit(emit_range_globals);
    let stmt_return_non_uniform = S::Return {
        value: Some(non_uniform_global_expr),
    };
    assert_eq!(
        info.process_block(
            &vec![stmt_emit3, stmt_return_non_uniform].into(),
            &[],
            Some(UniformityDisruptor::Return),
            &expressions
        ),
        Ok(FunctionUniformity {
            result: Uniformity {
                non_uniform_result: Some(non_uniform_global_expr),
                requirements: UniformityRequirements::empty(),
            },
            exit: ExitFlags::MAY_RETURN,
        }),
    );
    assert_eq!(info[non_uniform_global_expr].ref_count, 3);

    // Check that uniformity requirements reach through a pointer
    let stmt_emit4 = S::Emit(emit_range_query_access_globals);
    let stmt_assign = S::Store {
        pointer: access_expr,
        value: query_expr,
    };
    let stmt_return_pointer = S::Return {
        value: Some(access_expr),
    };
    let stmt_kill = S::Kill;
    assert_eq!(
        info.process_block(
            &vec![stmt_emit4, stmt_assign, stmt_kill, stmt_return_pointer].into(),
            &[],
            Some(UniformityDisruptor::Discard),
            &expressions
        ),
        Ok(FunctionUniformity {
            result: Uniformity {
                non_uniform_result: Some(non_uniform_global_expr),
                requirements: UniformityRequirements::empty(),
            },
            exit: ExitFlags::all(),
        }),
    );
    assert_eq!(info[non_uniform_global], GlobalUse::READ | GlobalUse::WRITE);
}<|MERGE_RESOLUTION|>--- conflicted
+++ resolved
@@ -168,18 +168,12 @@
     Argument(u32),
 }
 
-<<<<<<< HEAD
 impl GlobalOrArgument {
     fn from_expression(
         expression_arena: &Arena<crate::Expression>,
         expression: Handle<crate::Expression>,
     ) -> Result<GlobalOrArgument, ExpressionError> {
-        Ok(match *expression_arena[expression] {
-=======
-impl crate::Expression {
-    const fn to_global_or_argument(&self) -> Result<GlobalOrArgument, ExpressionError> {
-        Ok(match *self {
->>>>>>> 85056524
+        Ok(match expression_arena[expression] {
             crate::Expression::GlobalVariable(var) => GlobalOrArgument::Global(var),
             crate::Expression::FunctionArgument(i) => GlobalOrArgument::Argument(i),
             crate::Expression::Access { base, .. }
