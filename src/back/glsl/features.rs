use super::{BackendResult, Error, Version, Writer};
use crate::{
    AddressSpace, Binding, Bytes, Expression, Handle, ImageClass, ImageDimension, Interpolation,
    MathFunction, Sampling, ScalarKind, ShaderStage, StorageFormat, Type, TypeInner,
};
use std::fmt::Write;

bitflags::bitflags! {
    /// Structure used to encode additions to GLSL that aren't supported by all versions.
    pub struct Features: u32 {
        /// Buffer address space support.
        const BUFFER_STORAGE = 1;
        const ARRAY_OF_ARRAYS = 1 << 1;
        /// 8 byte floats.
        const DOUBLE_TYPE = 1 << 2;
        /// More image formats.
        const FULL_IMAGE_FORMATS = 1 << 3;
        const MULTISAMPLED_TEXTURES = 1 << 4;
        const MULTISAMPLED_TEXTURE_ARRAYS = 1 << 5;
        const CUBE_TEXTURES_ARRAY = 1 << 6;
        const COMPUTE_SHADER = 1 << 7;
        /// Image load and early depth tests.
        const IMAGE_LOAD_STORE = 1 << 8;
        const CONSERVATIVE_DEPTH = 1 << 9;
        /// Interpolation and auxiliary qualifiers.
        ///
        /// Perspective, Flat, and Centroid are available in all GLSL versions we support.
        const NOPERSPECTIVE_QUALIFIER = 1 << 11;
        const SAMPLE_QUALIFIER = 1 << 12;
        const CLIP_DISTANCE = 1 << 13;
        const CULL_DISTANCE = 1 << 14;
        /// Sample ID.
        const SAMPLE_VARIABLES = 1 << 15;
        /// Arrays with a dynamic length.
        const DYNAMIC_ARRAY_SIZE = 1 << 16;
        const MULTI_VIEW = 1 << 17;
        /// Fused multiply-add.
        const FMA = 1 << 18;
        /// Texture samples query
        const TEXTURE_SAMPLES = 1 << 19;
    }
}

/// Helper structure used to store the required [`Features`] needed to output a
/// [`Module`](crate::Module)
///
/// Provides helper methods to check for availability and writing required extensions
pub struct FeaturesManager(Features);

impl FeaturesManager {
    /// Creates a new [`FeaturesManager`] instance
    pub const fn new() -> Self {
        Self(Features::empty())
    }

    /// Adds to the list of required [`Features`]
    pub fn request(&mut self, features: Features) {
        self.0 |= features
    }

    /// Checks that all required [`Features`] are available for the specified
    /// [`Version`](super::Version) otherwise returns an
    /// [`Error::MissingFeatures`](super::Error::MissingFeatures)
    pub fn check_availability(&self, version: Version) -> BackendResult {
        // Will store all the features that are unavailable
        let mut missing = Features::empty();

        // Helper macro to check for feature availability
        macro_rules! check_feature {
            // Used when only core glsl supports the feature
            ($feature:ident, $core:literal) => {
                if self.0.contains(Features::$feature)
                    && (version < Version::Desktop($core) || version.is_es())
                {
                    missing |= Features::$feature;
                }
            };
            // Used when both core and es support the feature
            ($feature:ident, $core:literal, $es:literal) => {
                if self.0.contains(Features::$feature)
                    && (version < Version::Desktop($core) || version < Version::Embedded($es))
                {
                    missing |= Features::$feature;
                }
            };
        }

        check_feature!(COMPUTE_SHADER, 420, 310);
        check_feature!(BUFFER_STORAGE, 400, 310);
        check_feature!(DOUBLE_TYPE, 150);
        check_feature!(CUBE_TEXTURES_ARRAY, 130, 310);
        check_feature!(MULTISAMPLED_TEXTURES, 150, 300);
        check_feature!(MULTISAMPLED_TEXTURE_ARRAYS, 150, 310);
        check_feature!(ARRAY_OF_ARRAYS, 120, 310);
        check_feature!(IMAGE_LOAD_STORE, 130, 310);
        check_feature!(CONSERVATIVE_DEPTH, 130, 300);
        check_feature!(CONSERVATIVE_DEPTH, 130, 300);
        check_feature!(NOPERSPECTIVE_QUALIFIER, 130);
        check_feature!(SAMPLE_QUALIFIER, 400, 320);
        // gl_ClipDistance is supported by core versions > 1.3 and aren't supported by an es versions without extensions
        check_feature!(CLIP_DISTANCE, 130, 300);
        check_feature!(CULL_DISTANCE, 450, 300);
        check_feature!(SAMPLE_VARIABLES, 400, 300);
        check_feature!(DYNAMIC_ARRAY_SIZE, 430, 310);
<<<<<<< HEAD
        //check_feature!(MULTI_VIEW, 140, 310);
        check_feature!(FMA, 400, 310);
=======
        check_feature!(MULTI_VIEW, 140, 310);
        // Only available on glsl core, this means that opengl es can't query the number
        // of samples in a image and neither do bound checks on the sample argument
        // of texelFecth
        check_feature!(TEXTURE_SAMPLES, 150);
>>>>>>> 571302e3

        // Return an error if there are missing features
        if missing.is_empty() {
            Ok(())
        } else {
            Err(Error::MissingFeatures(missing))
        }
    }

    /// Helper method used to write all needed extensions
    ///
    /// # Notes
    /// This won't check for feature availability so it might output extensions that aren't even
    /// supported.[`check_availability`](Self::check_availability) will check feature availability
    pub fn write(&self, version: Version, mut out: impl Write) -> BackendResult {
        if self.0.contains(Features::COMPUTE_SHADER) && !version.is_es() {
            // https://www.khronos.org/registry/OpenGL/extensions/ARB/ARB_compute_shader.txt
            writeln!(out, "#extension GL_ARB_compute_shader : require")?;
        }

        if self.0.contains(Features::BUFFER_STORAGE) && !version.is_es() {
            // https://www.khronos.org/registry/OpenGL/extensions/ARB/ARB_shader_storage_buffer_object.txt
            writeln!(
                out,
                "#extension GL_ARB_shader_storage_buffer_object : require"
            )?;
        }

        if self.0.contains(Features::DOUBLE_TYPE) && version < Version::Desktop(400) {
            // https://www.khronos.org/registry/OpenGL/extensions/ARB/ARB_gpu_shader_fp64.txt
            writeln!(out, "#extension GL_ARB_gpu_shader_fp64 : require")?;
        }

        if self.0.contains(Features::CUBE_TEXTURES_ARRAY) {
            if version.is_es() {
                // https://www.khronos.org/registry/OpenGL/extensions/EXT/EXT_texture_cube_map_array.txt
                writeln!(out, "#extension GL_EXT_texture_cube_map_array : require")?;
            } else if version < Version::Desktop(400) {
                // https://www.khronos.org/registry/OpenGL/extensions/ARB/ARB_texture_cube_map_array.txt
                writeln!(out, "#extension GL_ARB_texture_cube_map_array : require")?;
            }
        }

        if self.0.contains(Features::MULTISAMPLED_TEXTURE_ARRAYS) && version.is_es() {
            // https://www.khronos.org/registry/OpenGL/extensions/OES/OES_texture_storage_multisample_2d_array.txt
            writeln!(
                out,
                "#extension GL_OES_texture_storage_multisample_2d_array : require"
            )?;
        }

        if self.0.contains(Features::ARRAY_OF_ARRAYS) && version < Version::Desktop(430) {
            // https://www.khronos.org/registry/OpenGL/extensions/ARB/ARB_arrays_of_arrays.txt
            writeln!(out, "#extension ARB_arrays_of_arrays : require")?;
        }

        if self.0.contains(Features::IMAGE_LOAD_STORE) {
            if self.0.contains(Features::FULL_IMAGE_FORMATS) && version.is_es() {
                // https://www.khronos.org/registry/OpenGL/extensions/NV/NV_image_formats.txt
                writeln!(out, "#extension GL_NV_image_formats : require")?;
            }

            if version < Version::Desktop(420) {
                // https://www.khronos.org/registry/OpenGL/extensions/ARB/ARB_shader_image_load_store.txt
                writeln!(out, "#extension GL_ARB_shader_image_load_store : require")?;
            }
        }

        if self.0.contains(Features::CONSERVATIVE_DEPTH) {
            if version.is_es() {
                // https://www.khronos.org/registry/OpenGL/extensions/EXT/EXT_conservative_depth.txt
                writeln!(out, "#extension GL_EXT_conservative_depth : require")?;
            }

            if version < Version::Desktop(420) {
                // https://www.khronos.org/registry/OpenGL/extensions/ARB/ARB_conservative_depth.txt
                writeln!(out, "#extension GL_ARB_conservative_depth : require")?;
            }
        }

        if (self.0.contains(Features::CLIP_DISTANCE) || self.0.contains(Features::CULL_DISTANCE))
            && version.is_es()
        {
            // TODO: handle gl_ClipDistance and gl_CullDistance usage in better way
            // https://www.khronos.org/registry/OpenGL/extensions/EXT/EXT_clip_cull_distance.txt
            // writeln!(out, "#extension GL_EXT_clip_cull_distance : require")?;
        }

        if self.0.contains(Features::SAMPLE_VARIABLES) && version.is_es() {
            // https://www.khronos.org/registry/OpenGL/extensions/OES/OES_sample_variables.txt
            writeln!(out, "#extension GL_OES_sample_variables : require")?;
        }

        if self.0.contains(Features::SAMPLE_VARIABLES) && version.is_es() {
            // https://www.khronos.org/registry/OpenGL/extensions/OES/OES_sample_variables.txt
            writeln!(out, "#extension GL_OES_sample_variables : require")?;
        }

        if self.0.contains(Features::MULTI_VIEW) {
            if !version.is_es() {
                // https://github.com/KhronosGroup/GLSL/blob/master/extensions/ext/GL_EXT_multiview.txt
                writeln!(out, "#extension GL_EXT_multiview : require")?;
            } else {
                writeln!(out, "#extension GL_OVR_multiview2 : require")?;
            }
        }

        if self.0.contains(Features::FMA) && version >= Version::Embedded(310) {
            // https://www.khronos.org/registry/OpenGL/extensions/EXT/EXT_gpu_shader5.txt
            writeln!(out, "#extension GL_EXT_gpu_shader5 : require")?;
        }

        if self.0.contains(Features::TEXTURE_SAMPLES) {
            // https://www.khronos.org/registry/OpenGL/extensions/ARB/ARB_shader_texture_image_samples.txt
            writeln!(
                out,
                "#extension GL_ARB_shader_texture_image_samples : require"
            )?;
        }

        Ok(())
    }
}

impl<'a, W> Writer<'a, W> {
    /// Helper method that searches the module for all the needed [`Features`]
    ///
    /// # Errors
    /// If the version doesn't support any of the needed [`Features`] a
    /// [`Error::MissingFeatures`](super::Error::MissingFeatures) will be returned
    pub(super) fn collect_required_features(&mut self) -> BackendResult {
        let ep_info = self.info.get_entry_point(self.entry_point_idx as usize);

        if let Some(depth_test) = self.entry_point.early_depth_test {
            // If IMAGE_LOAD_STORE is supported for this version of GLSL
            if self.options.version.supports_early_depth_test() {
                self.features.request(Features::IMAGE_LOAD_STORE);
            }

            if depth_test.conservative.is_some() {
                self.features.request(Features::CONSERVATIVE_DEPTH);
            }
        }

        for arg in self.entry_point.function.arguments.iter() {
            self.varying_required_features(arg.binding.as_ref(), arg.ty);
        }
        if let Some(ref result) = self.entry_point.function.result {
            self.varying_required_features(result.binding.as_ref(), result.ty);
        }

        if let ShaderStage::Compute = self.entry_point.stage {
            self.features.request(Features::COMPUTE_SHADER)
        }

        if self.multiview.is_some() {
            self.features.request(Features::MULTI_VIEW);
        }

        for (ty_handle, ty) in self.module.types.iter() {
            match ty.inner {
                TypeInner::Scalar { kind, width } => self.scalar_required_features(kind, width),
                TypeInner::Vector { kind, width, .. } => self.scalar_required_features(kind, width),
                TypeInner::Matrix { width, .. } => {
                    self.scalar_required_features(ScalarKind::Float, width)
                }
                TypeInner::Array { base, size, .. } => {
                    if let TypeInner::Array { .. } = self.module.types[base].inner {
                        self.features.request(Features::ARRAY_OF_ARRAYS)
                    }

                    // If the array is dynamically sized
                    if size == crate::ArraySize::Dynamic {
                        let mut is_used = false;

                        // Check if this type is used in a global that is needed by the current entrypoint
                        for (global_handle, global) in self.module.global_variables.iter() {
                            // Skip unused globals
                            if ep_info[global_handle].is_empty() {
                                continue;
                            }

                            // If this array is the type of a global, then this array is used
                            if global.ty == ty_handle {
                                is_used = true;
                                break;
                            }

                            // If the type of this global is a struct
                            if let crate::TypeInner::Struct { ref members, .. } =
                                self.module.types[global.ty].inner
                            {
                                // Check the last element of the struct to see if it's type uses
                                // this array
                                if let Some(last) = members.last() {
                                    if last.ty == ty_handle {
                                        is_used = true;
                                        break;
                                    }
                                }
                            }
                        }

                        // If this dynamically size array is used, we need dynamic array size support
                        if is_used {
                            self.features.request(Features::DYNAMIC_ARRAY_SIZE);
                        }
                    }
                }
                TypeInner::Image {
                    dim,
                    arrayed,
                    class,
                } => {
                    if arrayed && dim == ImageDimension::Cube {
                        self.features.request(Features::CUBE_TEXTURES_ARRAY)
                    }

                    match class {
                        ImageClass::Sampled { multi: true, .. }
                        | ImageClass::Depth { multi: true } => {
                            self.features.request(Features::MULTISAMPLED_TEXTURES);
                            if arrayed {
                                self.features.request(Features::MULTISAMPLED_TEXTURE_ARRAYS);
                            }
                        }
                        ImageClass::Storage { format, .. } => match format {
                            StorageFormat::R8Unorm
                            | StorageFormat::R8Snorm
                            | StorageFormat::R8Uint
                            | StorageFormat::R8Sint
                            | StorageFormat::R16Uint
                            | StorageFormat::R16Sint
                            | StorageFormat::R16Float
                            | StorageFormat::Rg8Unorm
                            | StorageFormat::Rg8Snorm
                            | StorageFormat::Rg8Uint
                            | StorageFormat::Rg8Sint
                            | StorageFormat::Rg16Uint
                            | StorageFormat::Rg16Sint
                            | StorageFormat::Rg16Float
                            | StorageFormat::Rgb10a2Unorm
                            | StorageFormat::Rg11b10Float
                            | StorageFormat::Rg32Uint
                            | StorageFormat::Rg32Sint
                            | StorageFormat::Rg32Float => {
                                self.features.request(Features::FULL_IMAGE_FORMATS)
                            }
                            _ => {}
                        },
                        ImageClass::Sampled { multi: false, .. }
                        | ImageClass::Depth { multi: false } => {}
                    }
                }
                _ => {}
            }
        }

        let mut push_constant_used = false;

        for (handle, global) in self.module.global_variables.iter() {
            if ep_info[handle].is_empty() {
                continue;
            }
            match global.space {
                AddressSpace::WorkGroup => self.features.request(Features::COMPUTE_SHADER),
                AddressSpace::Storage { .. } => self.features.request(Features::BUFFER_STORAGE),
                AddressSpace::PushConstant => {
                    if push_constant_used {
                        return Err(Error::MultiplePushConstants);
                    }
                    push_constant_used = true;
                }
                _ => {}
            }
        }

        // Loop trough all expressions in both functions and entry points
        // to check for needed features
        for (_, expr) in self
            .module
            .functions
            .iter()
            .flat_map(|(_, f)| f.expressions.iter())
            .chain(self.entry_point.function.expressions.iter())
        {
            match *expr {
                // Check for fused multiply add use
                Expression::Math { fun, .. } if fun == MathFunction::Fma => {
                    self.features.request(Features::FMA)
                }
                // Check for samples query
                Expression::ImageQuery {
                    query: crate::ImageQuery::NumSamples,
                    ..
                } => self.features.request(Features::TEXTURE_SAMPLES),
                _ => {}
            }
        }

        self.features.check_availability(self.options.version)
    }

    /// Helper method that checks the [`Features`] needed by a scalar
    fn scalar_required_features(&mut self, kind: ScalarKind, width: Bytes) {
        if kind == ScalarKind::Float && width == 8 {
            self.features.request(Features::DOUBLE_TYPE);
        }
    }

    fn varying_required_features(&mut self, binding: Option<&Binding>, ty: Handle<Type>) {
        match self.module.types[ty].inner {
            crate::TypeInner::Struct { ref members, .. } => {
                for member in members {
                    self.varying_required_features(member.binding.as_ref(), member.ty);
                }
            }
            _ => {
                if let Some(binding) = binding {
                    match *binding {
                        Binding::BuiltIn(built_in) => match built_in {
                            crate::BuiltIn::ClipDistance => {
                                self.features.request(Features::CLIP_DISTANCE)
                            }
                            crate::BuiltIn::CullDistance => {
                                self.features.request(Features::CULL_DISTANCE)
                            }
                            crate::BuiltIn::SampleIndex => {
                                self.features.request(Features::SAMPLE_VARIABLES)
                            }
                            crate::BuiltIn::ViewIndex => {
                                self.features.request(Features::MULTI_VIEW)
                            }
                            _ => {}
                        },
                        Binding::Location {
                            location: _,
                            interpolation,
                            sampling,
                        } => {
                            if interpolation == Some(Interpolation::Linear) {
                                self.features.request(Features::NOPERSPECTIVE_QUALIFIER);
                            }
                            if sampling == Some(Sampling::Sample) {
                                self.features.request(Features::SAMPLE_QUALIFIER);
                            }
                        }
                    }
                }
            }
        }
    }
}<|MERGE_RESOLUTION|>--- conflicted
+++ resolved
@@ -102,16 +102,11 @@
         check_feature!(CULL_DISTANCE, 450, 300);
         check_feature!(SAMPLE_VARIABLES, 400, 300);
         check_feature!(DYNAMIC_ARRAY_SIZE, 430, 310);
-<<<<<<< HEAD
         //check_feature!(MULTI_VIEW, 140, 310);
-        check_feature!(FMA, 400, 310);
-=======
-        check_feature!(MULTI_VIEW, 140, 310);
         // Only available on glsl core, this means that opengl es can't query the number
         // of samples in a image and neither do bound checks on the sample argument
         // of texelFecth
         check_feature!(TEXTURE_SAMPLES, 150);
->>>>>>> 571302e3
 
         // Return an error if there are missing features
         if missing.is_empty() {
