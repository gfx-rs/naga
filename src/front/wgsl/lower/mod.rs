use std::num::NonZeroU32;

use crate::front::wgsl::error::{Error, ExpectedToken, InvalidAssignmentType};
use crate::front::wgsl::index::Index;
use crate::front::wgsl::parse::number::Number;
use crate::front::wgsl::parse::{ast, conv};
use crate::front::Typifier;
use crate::proc::{
    ensure_block_returns, Alignment, ConstantEvaluator, Emitter, Layouter, ResolveContext,
    TypeResolution,
};
use crate::{Arena, FastHashMap, FastIndexMap, Handle, Span};

mod construction;

/// Resolves the inner type of a given expression.
///
/// Expects a &mut [`ExpressionContext`] and a [`Handle<Expression>`].
///
/// Returns a &[`crate::TypeInner`].
///
/// Ideally, we would simply have a function that takes a `&mut ExpressionContext`
/// and returns a `&TypeResolution`. Unfortunately, this leads the borrow checker
/// to conclude that the mutable borrow lasts for as long as we are using the
/// `&TypeResolution`, so we can't use the `ExpressionContext` for anything else -
/// like, say, resolving another operand's type. Using a macro that expands to
/// two separate calls, only the first of which needs a `&mut`,
/// lets the borrow checker see that the mutable borrow is over.
macro_rules! resolve_inner {
    ($ctx:ident, $expr:expr) => {{
        $ctx.grow_types($expr)?;
        $ctx.typifier()[$expr].inner_with(&$ctx.module.types)
    }};
}

/// Resolves the inner types of two given expressions.
///
/// Expects a &mut [`ExpressionContext`] and two [`Handle<Expression>`]s.
///
/// Returns a tuple containing two &[`crate::TypeInner`].
///
/// See the documentation of [`resolve_inner!`] for why this macro is necessary.
macro_rules! resolve_inner_binary {
    ($ctx:ident, $left:expr, $right:expr) => {{
        $ctx.grow_types($left)?;
        $ctx.grow_types($right)?;
        (
            $ctx.typifier()[$left].inner_with(&$ctx.module.types),
            $ctx.typifier()[$right].inner_with(&$ctx.module.types),
        )
    }};
}

/// Resolves the type of a given expression.
///
/// Expects a &mut [`ExpressionContext`] and a [`Handle<Expression>`].
///
/// Returns a &[`TypeResolution`].
///
/// See the documentation of [`resolve_inner!`] for why this macro is necessary.
macro_rules! resolve {
    ($ctx:ident, $expr:expr) => {{
        $ctx.grow_types($expr)?;
        &$ctx.typifier()[$expr]
    }};
}
pub(super) use resolve;

/// State for constructing a `crate::Module`.
pub struct GlobalContext<'source, 'temp, 'out> {
    /// The `TranslationUnit`'s expressions arena.
    ast_expressions: &'temp Arena<ast::Expression<'source>>,

    /// The `TranslationUnit`'s types arena.
    types: &'temp Arena<ast::Type<'source>>,

    // Naga IR values.
    /// The map from the names of module-scope declarations to the Naga IR
    /// `Handle`s we have built for them, owned by `Lowerer::lower`.
    globals: &'temp mut FastHashMap<&'source str, LoweredGlobalDecl>,

    /// The module we're constructing.
    module: &'out mut crate::Module,

    const_typifier: &'temp mut Typifier,
}

impl<'source> GlobalContext<'source, '_, '_> {
    fn as_const(&mut self) -> ExpressionContext<'source, '_, '_> {
        ExpressionContext {
            ast_expressions: self.ast_expressions,
            globals: self.globals,
            types: self.types,
            module: self.module,
            const_typifier: self.const_typifier,
            expr_type: ExpressionContextType::Constant,
        }
    }

    fn ensure_type_exists(&mut self, inner: crate::TypeInner) -> Handle<crate::Type> {
        self.module
            .types
            .insert(crate::Type { inner, name: None }, Span::UNDEFINED)
    }
}

/// State for lowering a statement within a function.
pub struct StatementContext<'source, 'temp, 'out> {
    // WGSL AST values.
    /// A reference to [`TranslationUnit::expressions`] for the translation unit
    /// we're lowering.
    ///
    /// [`TranslationUnit::expressions`]: ast::TranslationUnit::expressions
    ast_expressions: &'temp Arena<ast::Expression<'source>>,

    /// A reference to [`TranslationUnit::types`] for the translation unit
    /// we're lowering.
    ///
    /// [`TranslationUnit::types`]: ast::TranslationUnit::types
    types: &'temp Arena<ast::Type<'source>>,

    // Naga IR values.
    /// The map from the names of module-scope declarations to the Naga IR
    /// `Handle`s we have built for them, owned by `Lowerer::lower`.
    globals: &'temp mut FastHashMap<&'source str, LoweredGlobalDecl>,

    /// A map from each `ast::Local` handle to the Naga expression
    /// we've built for it:
    ///
    /// - WGSL function arguments become Naga [`FunctionArgument`] expressions.
    ///
    /// - WGSL `var` declarations become Naga [`LocalVariable`] expressions.
    ///
    /// - WGSL `let` declararations become arbitrary Naga expressions.
    ///
    /// This always borrows the `local_table` local variable in
    /// [`Lowerer::function`].
    ///
    /// [`LocalVariable`]: crate::Expression::LocalVariable
    /// [`FunctionArgument`]: crate::Expression::FunctionArgument
    local_table: &'temp mut FastHashMap<Handle<ast::Local>, TypedExpression>,

    const_typifier: &'temp mut Typifier,
    typifier: &'temp mut Typifier,
    local_vars: &'out mut Arena<crate::LocalVariable>,
    naga_expressions: &'out mut Arena<crate::Expression>,
    /// Stores the names of expressions that are assigned in `let` statement
    /// Also stores the spans of the names, for use in errors.
    named_expressions: &'out mut FastIndexMap<Handle<crate::Expression>, (String, Span)>,
    arguments: &'out [crate::FunctionArgument],
    module: &'out mut crate::Module,

    /// Which `Expression`s in `self.naga_expressions` are const expressions, in
    /// the WGSL sense.
    ///
    /// According to the WGSL spec, a const expression must not refer to any
    /// `let` declarations, even if those declarations' initializers are
    /// themselves const expressions. So this tracker is not simply concerned
    /// with the form of the expressions; it is also tracking whether WGSL says
    /// we should consider them to be const. See the use of `force_non_const` in
    /// the code for lowering `let` bindings.
    expression_constness: &'temp mut crate::proc::ExpressionConstnessTracker,
}

impl<'a, 'temp> StatementContext<'a, 'temp, '_> {
<<<<<<< HEAD
    fn reborrow(&mut self) -> StatementContext<'a, '_, '_> {
        StatementContext {
            local_table: self.local_table,
            globals: self.globals,
            types: self.types,
            ast_expressions: self.ast_expressions,
            const_typifier: self.const_typifier,
            typifier: self.typifier,
            local_vars: self.local_vars,
            naga_expressions: self.naga_expressions,
            named_expressions: self.named_expressions,
            arguments: self.arguments,
            module: self.module,
            expression_constness: self.expression_constness,
        }
    }

=======
>>>>>>> 946745d3
    fn as_expression<'t>(
        &'t mut self,
        block: &'t mut crate::Block,
        emitter: &'t mut Emitter,
    ) -> ExpressionContext<'a, 't, '_>
    where
        'temp: 't,
    {
        ExpressionContext {
            globals: self.globals,
            types: self.types,
            ast_expressions: self.ast_expressions,
            const_typifier: self.const_typifier,
            module: self.module,
            expr_type: ExpressionContextType::Runtime(RuntimeExpressionContext {
                local_table: self.local_table,
                naga_expressions: self.naga_expressions,
                local_vars: self.local_vars,
                arguments: self.arguments,
                typifier: self.typifier,
                block,
                emitter,
                expression_constness: self.expression_constness,
            }),
        }
    }

    fn as_global(&mut self) -> GlobalContext<'a, '_, '_> {
        GlobalContext {
            ast_expressions: self.ast_expressions,
            globals: self.globals,
            types: self.types,
            module: self.module,
            const_typifier: self.const_typifier,
        }
    }

    fn invalid_assignment_type(&self, expr: Handle<crate::Expression>) -> InvalidAssignmentType {
        if let Some(&(_, span)) = self.named_expressions.get(&expr) {
            InvalidAssignmentType::ImmutableBinding(span)
        } else {
            match self.naga_expressions[expr] {
                crate::Expression::Swizzle { .. } => InvalidAssignmentType::Swizzle,
                crate::Expression::Access { base, .. } => self.invalid_assignment_type(base),
                crate::Expression::AccessIndex { base, .. } => self.invalid_assignment_type(base),
                _ => InvalidAssignmentType::Other,
            }
        }
    }
}

pub struct RuntimeExpressionContext<'temp, 'out> {
    /// A map from [`ast::Local`] handles to the Naga expressions we've built for them.
    ///
    /// This is always [`StatementContext::local_table`] for the
    /// enclosing statement; see that documentation for details.
    local_table: &'temp FastHashMap<Handle<ast::Local>, TypedExpression>,

    naga_expressions: &'out mut Arena<crate::Expression>,
    local_vars: &'out Arena<crate::LocalVariable>,
    arguments: &'out [crate::FunctionArgument],
    block: &'temp mut crate::Block,
    emitter: &'temp mut Emitter,
    typifier: &'temp mut Typifier,

    /// Which `Expression`s in `self.naga_expressions` are const expressions, in
    /// the WGSL sense.
    ///
    /// See [`StatementContext::expression_constness`] for details.
    expression_constness: &'temp mut crate::proc::ExpressionConstnessTracker,
}

/// The type of Naga IR expression we are lowering an [`ast::Expression`] to.
pub enum ExpressionContextType<'temp, 'out> {
    /// We are lowering to an arbitrary runtime expression, to be
    /// included in a function's body.
    ///
    /// The given [`RuntimeExpressionContext`] holds information about local
    /// variables, arguments, and other definitions available only to runtime
    /// expressions, not constant or override expressions.
    Runtime(RuntimeExpressionContext<'temp, 'out>),

    /// We are lowering to a constant expression, to be included in the module's
    /// constant expression arena.
    ///
    /// Everything constant expressions are allowed to refer to is
    /// available in the [`ExpressionContext`], so this variant
    /// carries no further information.
    Constant,
}

/// State for lowering an [`ast::Expression`] to Naga IR.
///
/// [`ExpressionContext`]s come in two kinds, distinguished by
/// the value of the [`expr_type`] field:
///
/// - A [`Runtime`] context contributes [`naga::Expression`]s to a [`naga::Function`]'s
///   runtime expression arena.
///
/// - A [`Constant`] context contributes [`naga::Expression`]s to a [`naga::Module`]'s
///   constant expression arena.
///
/// [`ExpressionContext`]s are constructed in restricted ways:
///
/// - To get a [`Runtime`] [`ExpressionContext`], call
///   [`StatementContext::as_expression`].
///
/// - To get a [`Constant`] [`ExpressionContext`], call
///   [`GlobalContext::as_const`].
///
/// - You can demote a [`Runtime`] context to a [`Constant`] context
///   by calling [`as_const`], but there's no way to go in the other
///   direction, producing a runtime context from a constant one. This
///   is because runtime expressions can refer to constant
///   expressions, via [`Expression::Constant`], but constant
///   expressions can't refer to a function's expressions.
///
/// Not to be confused with `wgsl::parse::ExpressionContext`, which is
/// for parsing the `ast::Expression` in the first place.
///
/// [`expr_type`]: ExpressionContext::expr_type
/// [`Runtime`]: ExpressionContextType::Runtime
/// [`naga::Expression`]: crate::Expression
/// [`naga::Function`]: crate::Function
/// [`Constant`]: ExpressionContextType::Constant
/// [`naga::Module`]: crate::Module
/// [`as_const`]: ExpressionContext::as_const
/// [`Expression::Constant`]: crate::Expression::Constant
pub struct ExpressionContext<'source, 'temp, 'out> {
    // WGSL AST values.
    ast_expressions: &'temp Arena<ast::Expression<'source>>,
    types: &'temp Arena<ast::Type<'source>>,

    // Naga IR values.
    /// The map from the names of module-scope declarations to the Naga IR
    /// `Handle`s we have built for them, owned by `Lowerer::lower`.
    globals: &'temp mut FastHashMap<&'source str, LoweredGlobalDecl>,

    /// The IR [`Module`] we're constructing.
    ///
    /// [`Module`]: crate::Module
    module: &'out mut crate::Module,

    /// Type judgments for [`module::const_expressions`].
    ///
    /// [`module::const_expressions`]: crate::Module::const_expressions
    const_typifier: &'temp mut Typifier,

    /// Whether we are lowering a constant expression or a general
    /// runtime expression, and the data needed in each case.
    expr_type: ExpressionContextType<'temp, 'out>,
}

impl<'source, 'temp, 'out> ExpressionContext<'source, 'temp, 'out> {
    fn as_const(&mut self) -> ExpressionContext<'source, '_, '_> {
        ExpressionContext {
            globals: self.globals,
            types: self.types,
            ast_expressions: self.ast_expressions,
            const_typifier: self.const_typifier,
            module: self.module,
            expr_type: ExpressionContextType::Constant,
        }
    }

    fn as_global(&mut self) -> GlobalContext<'source, '_, '_> {
        GlobalContext {
            ast_expressions: self.ast_expressions,
            globals: self.globals,
            types: self.types,
            module: self.module,
            const_typifier: self.const_typifier,
        }
    }

    fn as_const_evaluator(&mut self) -> ConstantEvaluator {
        match self.expr_type {
            ExpressionContextType::Runtime(ref mut rctx) => ConstantEvaluator::for_wgsl_function(
                self.module,
                rctx.naga_expressions,
                rctx.expression_constness,
                rctx.emitter,
                rctx.block,
            ),
            ExpressionContextType::Constant => ConstantEvaluator::for_wgsl_module(self.module),
        }
    }

    fn append_expression(
        &mut self,
        expr: crate::Expression,
        span: Span,
    ) -> Result<Handle<crate::Expression>, Error<'source>> {
        let mut eval = self.as_const_evaluator();
        match eval.try_eval_and_append(&expr, span) {
            Ok(expr) => Ok(expr),

            // `expr` is not a constant expression. This is fine as
            // long as we're not building `Module::const_expressions`.
            Err(err) => match self.expr_type {
                ExpressionContextType::Runtime(ref mut rctx) => {
                    Ok(rctx.naga_expressions.append(expr, span))
                }
                ExpressionContextType::Constant => Err(Error::ConstantEvaluatorError(err, span)),
            },
        }
    }

    fn const_access(&self, handle: Handle<crate::Expression>) -> Option<u32> {
        match self.expr_type {
            ExpressionContextType::Runtime(ref ctx) => {
                if !ctx.expression_constness.is_const(handle) {
                    return None;
                }

                self.module
                    .to_ctx()
                    .eval_expr_to_u32_from(handle, ctx.naga_expressions)
                    .ok()
            }
            ExpressionContextType::Constant => self.module.to_ctx().eval_expr_to_u32(handle).ok(),
        }
    }

    fn get_expression_span(&self, handle: Handle<crate::Expression>) -> Span {
        match self.expr_type {
            ExpressionContextType::Runtime(ref ctx) => ctx.naga_expressions.get_span(handle),
            ExpressionContextType::Constant => self.module.const_expressions.get_span(handle),
        }
    }

    fn typifier(&self) -> &Typifier {
        match self.expr_type {
            ExpressionContextType::Runtime(ref ctx) => ctx.typifier,
            ExpressionContextType::Constant => self.const_typifier,
        }
    }

    fn runtime_expression_ctx(
        &mut self,
        span: Span,
    ) -> Result<&mut RuntimeExpressionContext<'temp, 'out>, Error<'source>> {
        match self.expr_type {
            ExpressionContextType::Runtime(ref mut ctx) => Ok(ctx),
            ExpressionContextType::Constant => Err(Error::UnexpectedOperationInConstContext(span)),
        }
    }

    fn gather_component(
        &mut self,
        expr: Handle<crate::Expression>,
        component_span: Span,
        gather_span: Span,
    ) -> Result<crate::SwizzleComponent, Error<'source>> {
        match self.expr_type {
            ExpressionContextType::Runtime(ref rctx) => {
                if !rctx.expression_constness.is_const(expr) {
                    return Err(Error::ExpectedConstExprConcreteIntegerScalar(
                        component_span,
                    ));
                }

                let index = self
                    .module
                    .to_ctx()
                    .eval_expr_to_u32_from(expr, rctx.naga_expressions)
                    .map_err(|err| match err {
                        crate::proc::U32EvalError::NonConst => {
                            Error::ExpectedConstExprConcreteIntegerScalar(component_span)
                        }
                        crate::proc::U32EvalError::Negative => {
                            Error::ExpectedNonNegative(component_span)
                        }
                    })?;
                crate::SwizzleComponent::XYZW
                    .get(index as usize)
                    .copied()
                    .ok_or(Error::InvalidGatherComponent(component_span))
            }
            // This means a `gather` operation appeared in a constant expression.
            // This error refers to the `gather` itself, not its "component" argument.
            ExpressionContextType::Constant => {
                Err(Error::UnexpectedOperationInConstContext(gather_span))
            }
        }
    }

    /// Determine the type of `handle`, and add it to the module's arena.
    ///
    /// If you just need a `TypeInner` for `handle`'s type, use the
    /// [`resolve_inner!`] macro instead. This function
    /// should only be used when the type of `handle` needs to appear
    /// in the module's final `Arena<Type>`, for example, if you're
    /// creating a [`LocalVariable`] whose type is inferred from its
    /// initializer.
    ///
    /// [`LocalVariable`]: crate::LocalVariable
    fn register_type(
        &mut self,
        handle: Handle<crate::Expression>,
    ) -> Result<Handle<crate::Type>, Error<'source>> {
        self.grow_types(handle)?;
        // This is equivalent to calling ExpressionContext::typifier(),
        // except that this lets the borrow checker see that it's okay
        // to also borrow self.module.types mutably below.
        let typifier = match self.expr_type {
            ExpressionContextType::Runtime(ref ctx) => ctx.typifier,
            ExpressionContextType::Constant => &*self.const_typifier,
        };
        Ok(typifier.register_type(handle, &mut self.module.types))
    }

    /// Resolve the types of all expressions up through `handle`.
    ///
    /// Ensure that [`self.typifier`] has a [`TypeResolution`] for
    /// every expression in [`self.naga_expressions`].
    ///
    /// This does not add types to any arena. The [`Typifier`]
    /// documentation explains the steps we take to avoid filling
    /// arenas with intermediate types.
    ///
    /// This function takes `&mut self`, so it can't conveniently
    /// return a shared reference to the resulting `TypeResolution`:
    /// the shared reference would extend the mutable borrow, and you
    /// wouldn't be able to use `self` for anything else. Instead, you
    /// should use [`register_type`] or one of [`resolve!`],
    /// [`resolve_inner!`] or [`resolve_inner_binary!`].
    ///
    /// [`self.typifier`]: ExpressionContext::typifier
    /// [`register_type`]: Self::register_type
    /// [`Typifier`]: Typifier
    fn grow_types(
        &mut self,
        handle: Handle<crate::Expression>,
    ) -> Result<&mut Self, Error<'source>> {
        let empty_arena = Arena::new();
        let resolve_ctx = match self.expr_type {
            ExpressionContextType::Runtime(ref ctx) => {
                ResolveContext::with_locals(self.module, ctx.local_vars, ctx.arguments)
            }
            ExpressionContextType::Constant => {
                ResolveContext::with_locals(self.module, &empty_arena, &[])
            }
        };
        let (typifier, expressions) = match self.expr_type {
            ExpressionContextType::Runtime(ref mut ctx) => {
                (&mut *ctx.typifier, &*ctx.naga_expressions)
            }
            ExpressionContextType::Constant => {
                (&mut *self.const_typifier, &self.module.const_expressions)
            }
        };
        typifier
            .grow(handle, expressions, &resolve_ctx)
            .map_err(Error::InvalidResolve)?;

        Ok(self)
    }

    fn image_data(
        &mut self,
        image: Handle<crate::Expression>,
        span: Span,
    ) -> Result<(crate::ImageClass, bool), Error<'source>> {
        match *resolve_inner!(self, image) {
            crate::TypeInner::Image { class, arrayed, .. } => Ok((class, arrayed)),
            _ => Err(Error::BadTexture(span)),
        }
    }

    fn prepare_args<'b>(
        &mut self,
        args: &'b [Handle<ast::Expression<'source>>],
        min_args: u32,
        span: Span,
    ) -> ArgumentContext<'b, 'source> {
        ArgumentContext {
            args: args.iter(),
            min_args,
            args_used: 0,
            total_args: args.len() as u32,
            span,
        }
    }

    /// Insert splats, if needed by the non-'*' operations.
    ///
    /// See the "Binary arithmetic expressions with mixed scalar and vector operands"
    /// table in the WebGPU Shading Language specification for relevant operators.
    ///
    /// Multiply is not handled here as backends are expected to handle vec*scalar
    /// operations, so inserting splats into the IR increases size needlessly.
    fn binary_op_splat(
        &mut self,
        op: crate::BinaryOperator,
        left: &mut Handle<crate::Expression>,
        right: &mut Handle<crate::Expression>,
    ) -> Result<(), Error<'source>> {
        if matches!(
            op,
            crate::BinaryOperator::Add
                | crate::BinaryOperator::Subtract
                | crate::BinaryOperator::Divide
                | crate::BinaryOperator::Modulo
        ) {
            match resolve_inner_binary!(self, *left, *right) {
                (&crate::TypeInner::Vector { size, .. }, &crate::TypeInner::Scalar { .. }) => {
                    *right = self.append_expression(
                        crate::Expression::Splat {
                            size,
                            value: *right,
                        },
                        self.get_expression_span(*right),
                    )?;
                }
                (&crate::TypeInner::Scalar { .. }, &crate::TypeInner::Vector { size, .. }) => {
                    *left = self.append_expression(
                        crate::Expression::Splat { size, value: *left },
                        self.get_expression_span(*left),
                    )?;
                }
                _ => {}
            }
        }

        Ok(())
    }

    /// Add a single expression to the expression table that is not covered by `self.emitter`.
    ///
    /// This is useful for `CallResult` and `AtomicResult` expressions, which should not be covered by
    /// `Emit` statements.
    fn interrupt_emitter(
        &mut self,
        expression: crate::Expression,
        span: Span,
    ) -> Result<Handle<crate::Expression>, Error<'source>> {
        match self.expr_type {
            ExpressionContextType::Runtime(ref mut rctx) => {
                rctx.block
                    .extend(rctx.emitter.finish(rctx.naga_expressions));
            }
            ExpressionContextType::Constant => {}
        }
        let result = self.append_expression(expression, span);
        match self.expr_type {
            ExpressionContextType::Runtime(ref mut rctx) => {
                rctx.emitter.start(rctx.naga_expressions);
            }
            ExpressionContextType::Constant => {}
        }
        result
    }

    /// Apply the WGSL Load Rule to `expr`.
    ///
    /// If `expr` is has type `ref<SC, T, A>`, perform a load to produce a value of type
    /// `T`. Otherwise, return `expr` unchanged.
    fn apply_load_rule(
        &mut self,
        expr: TypedExpression,
    ) -> Result<Handle<crate::Expression>, Error<'source>> {
        if expr.is_reference {
            let load = crate::Expression::Load {
                pointer: expr.handle,
            };
            let span = self.get_expression_span(expr.handle);
            self.append_expression(load, span)
        } else {
            Ok(expr.handle)
        }
    }

    fn format_typeinner(&self, inner: &crate::TypeInner) -> String {
        inner.to_wgsl(self.module.to_ctx())
    }

    fn format_type(&self, handle: Handle<crate::Type>) -> String {
        let ty = &self.module.types[handle];
        match ty.name {
            Some(ref name) => name.clone(),
            None => self.format_typeinner(&ty.inner),
        }
    }

    fn format_type_resolution(&self, resolution: &TypeResolution) -> String {
        match *resolution {
            TypeResolution::Handle(handle) => self.format_type(handle),
            TypeResolution::Value(ref inner) => self.format_typeinner(inner),
        }
    }

    fn ensure_type_exists(&mut self, inner: crate::TypeInner) -> Handle<crate::Type> {
        self.as_global().ensure_type_exists(inner)
    }
}

struct ArgumentContext<'ctx, 'source> {
    args: std::slice::Iter<'ctx, Handle<ast::Expression<'source>>>,
    min_args: u32,
    args_used: u32,
    total_args: u32,
    span: Span,
}

impl<'source> ArgumentContext<'_, 'source> {
    pub fn finish(self) -> Result<(), Error<'source>> {
        if self.args.len() == 0 {
            Ok(())
        } else {
            Err(Error::WrongArgumentCount {
                found: self.total_args,
                expected: self.min_args..self.args_used + 1,
                span: self.span,
            })
        }
    }

    pub fn next(&mut self) -> Result<Handle<ast::Expression<'source>>, Error<'source>> {
        match self.args.next().copied() {
            Some(arg) => {
                self.args_used += 1;
                Ok(arg)
            }
            None => Err(Error::WrongArgumentCount {
                found: self.total_args,
                expected: self.min_args..self.args_used + 1,
                span: self.span,
            }),
        }
    }
}

/// A Naga [`Expression`] handle, with WGSL type information.
///
/// Naga and WGSL types are very close, but Naga lacks WGSL's 'reference' types,
/// which we need to know to apply the Load Rule. This struct carries a Naga
/// `Handle<Expression>` along with enough information to determine its WGSL type.
///
/// [`Expression`]: crate::Expression
#[derive(Debug, Copy, Clone)]
struct TypedExpression {
    /// The handle of the Naga expression.
    handle: Handle<crate::Expression>,

    /// True if this expression's WGSL type is a reference.
    ///
    /// When this is true, `handle` must be a pointer.
    is_reference: bool,
}

impl TypedExpression {
    const fn non_reference(handle: Handle<crate::Expression>) -> TypedExpression {
        TypedExpression {
            handle,
            is_reference: false,
        }
    }
}

/// A single vector component or swizzle.
///
/// This represents the things that can appear after the `.` in a vector access
/// expression: either a single component name, or a series of them,
/// representing a swizzle.
enum Components {
    Single(u32),
    Swizzle {
        size: crate::VectorSize,
        pattern: [crate::SwizzleComponent; 4],
    },
}

impl Components {
    const fn letter_component(letter: char) -> Option<crate::SwizzleComponent> {
        use crate::SwizzleComponent as Sc;
        match letter {
            'x' | 'r' => Some(Sc::X),
            'y' | 'g' => Some(Sc::Y),
            'z' | 'b' => Some(Sc::Z),
            'w' | 'a' => Some(Sc::W),
            _ => None,
        }
    }

    fn single_component(name: &str, name_span: Span) -> Result<u32, Error> {
        let ch = name.chars().next().ok_or(Error::BadAccessor(name_span))?;
        match Self::letter_component(ch) {
            Some(sc) => Ok(sc as u32),
            None => Err(Error::BadAccessor(name_span)),
        }
    }

    /// Construct a `Components` value from a 'member' name, like `"wzy"` or `"x"`.
    ///
    /// Use `name_span` for reporting errors in parsing the component string.
    fn new(name: &str, name_span: Span) -> Result<Self, Error> {
        let size = match name.len() {
            1 => return Ok(Components::Single(Self::single_component(name, name_span)?)),
            2 => crate::VectorSize::Bi,
            3 => crate::VectorSize::Tri,
            4 => crate::VectorSize::Quad,
            _ => return Err(Error::BadAccessor(name_span)),
        };

        let mut pattern = [crate::SwizzleComponent::X; 4];
        for (comp, ch) in pattern.iter_mut().zip(name.chars()) {
            *comp = Self::letter_component(ch).ok_or(Error::BadAccessor(name_span))?;
        }

        Ok(Components::Swizzle { size, pattern })
    }
}

/// An `ast::GlobalDecl` for which we have built the Naga IR equivalent.
enum LoweredGlobalDecl {
    Function(Handle<crate::Function>),
    Var(Handle<crate::GlobalVariable>),
    Const(Handle<crate::Constant>),
    Type(Handle<crate::Type>),
    EntryPoint,
}

enum Texture {
    Gather,
    GatherCompare,

    Sample,
    SampleBias,
    SampleCompare,
    SampleCompareLevel,
    SampleGrad,
    SampleLevel,
    // SampleBaseClampToEdge,
}

impl Texture {
    pub fn map(word: &str) -> Option<Self> {
        Some(match word {
            "textureGather" => Self::Gather,
            "textureGatherCompare" => Self::GatherCompare,

            "textureSample" => Self::Sample,
            "textureSampleBias" => Self::SampleBias,
            "textureSampleCompare" => Self::SampleCompare,
            "textureSampleCompareLevel" => Self::SampleCompareLevel,
            "textureSampleGrad" => Self::SampleGrad,
            "textureSampleLevel" => Self::SampleLevel,
            // "textureSampleBaseClampToEdge" => Some(Self::SampleBaseClampToEdge),
            _ => return None,
        })
    }

    pub const fn min_argument_count(&self) -> u32 {
        match *self {
            Self::Gather => 3,
            Self::GatherCompare => 4,

            Self::Sample => 3,
            Self::SampleBias => 5,
            Self::SampleCompare => 5,
            Self::SampleCompareLevel => 5,
            Self::SampleGrad => 6,
            Self::SampleLevel => 5,
            // Self::SampleBaseClampToEdge => 3,
        }
    }
}

pub struct Lowerer<'source, 'temp> {
    index: &'temp Index<'source>,
    layouter: Layouter,
}

impl<'source, 'temp> Lowerer<'source, 'temp> {
    pub fn new(index: &'temp Index<'source>) -> Self {
        Self {
            index,
            layouter: Layouter::default(),
        }
    }

    pub fn lower(
        &mut self,
        tu: &'temp ast::TranslationUnit<'source>,
    ) -> Result<crate::Module, Error<'source>> {
        let mut module = crate::Module::default();

        let mut ctx = GlobalContext {
            ast_expressions: &tu.expressions,
            globals: &mut FastHashMap::default(),
            types: &tu.types,
            module: &mut module,
            const_typifier: &mut Typifier::new(),
        };

        for decl_handle in self.index.visit_ordered() {
            let span = tu.decls.get_span(decl_handle);
            let decl = &tu.decls[decl_handle];

            match decl.kind {
                ast::GlobalDeclKind::Fn(ref f) => {
                    let lowered_decl = self.function(f, span, &mut ctx)?;
                    ctx.globals.insert(f.name.name, lowered_decl);
                }
                ast::GlobalDeclKind::Var(ref v) => {
                    let ty = self.resolve_ast_type(v.ty, &mut ctx)?;

                    let init = v
                        .init
                        .map(|init| self.expression(init, &mut ctx.as_const()))
                        .transpose()?;

                    let binding = if let Some(ref binding) = v.binding {
                        Some(crate::ResourceBinding {
                            group: self.const_u32(binding.group, &mut ctx.as_const())?.0,
                            binding: self.const_u32(binding.binding, &mut ctx.as_const())?.0,
                        })
                    } else {
                        None
                    };

                    let handle = ctx.module.global_variables.append(
                        crate::GlobalVariable {
                            name: Some(v.name.name.to_string()),
                            space: v.space,
                            binding,
                            ty,
                            init,
                        },
                        span,
                    );

                    ctx.globals
                        .insert(v.name.name, LoweredGlobalDecl::Var(handle));
                }
                ast::GlobalDeclKind::Const(ref c) => {
                    let mut ectx = ctx.as_const();
                    let init = self.expression(c.init, &mut ectx)?;
                    let inferred_type = ectx.register_type(init)?;

                    let explicit_ty =
                        c.ty.map(|ty| self.resolve_ast_type(ty, &mut ctx))
                            .transpose()?;

                    if let Some(explicit) = explicit_ty {
                        if explicit != inferred_type {
                            let ty = &ctx.module.types[explicit];
                            let explicit = ty
                                .name
                                .clone()
                                .unwrap_or_else(|| ty.inner.to_wgsl(ctx.module.to_ctx()));

                            let ty = &ctx.module.types[inferred_type];
                            let inferred = ty
                                .name
                                .clone()
                                .unwrap_or_else(|| ty.inner.to_wgsl(ctx.module.to_ctx()));

                            return Err(Error::InitializationTypeMismatch(
                                c.name.span,
                                explicit,
                                inferred,
                            ));
                        }
                    }

                    let handle = ctx.module.constants.append(
                        crate::Constant {
                            name: Some(c.name.name.to_string()),
                            r#override: crate::Override::None,
                            ty: inferred_type,
                            init,
                        },
                        span,
                    );

                    ctx.globals
                        .insert(c.name.name, LoweredGlobalDecl::Const(handle));
                }
                ast::GlobalDeclKind::Struct(ref s) => {
                    let handle = self.r#struct(s, span, &mut ctx)?;
                    ctx.globals
                        .insert(s.name.name, LoweredGlobalDecl::Type(handle));
                }
                ast::GlobalDeclKind::Type(ref alias) => {
                    let ty = self.resolve_ast_type(alias.ty, &mut ctx)?;
                    ctx.globals
                        .insert(alias.name.name, LoweredGlobalDecl::Type(ty));
                }
            }
        }

        Ok(module)
    }

    fn function(
        &mut self,
        f: &ast::Function<'source>,
        span: Span,
        ctx: &mut GlobalContext<'source, '_, '_>,
    ) -> Result<LoweredGlobalDecl, Error<'source>> {
        let mut local_table = FastHashMap::default();
        let mut local_variables = Arena::new();
        let mut expressions = Arena::new();
        let mut named_expressions = FastIndexMap::default();

        let arguments = f
            .arguments
            .iter()
            .enumerate()
            .map(|(i, arg)| {
                let ty = self.resolve_ast_type(arg.ty, ctx)?;
                let expr = expressions
                    .append(crate::Expression::FunctionArgument(i as u32), arg.name.span);
                local_table.insert(arg.handle, TypedExpression::non_reference(expr));
                named_expressions.insert(expr, (arg.name.name.to_string(), arg.name.span));

                Ok(crate::FunctionArgument {
                    name: Some(arg.name.name.to_string()),
                    ty,
                    binding: self.binding(&arg.binding, ty, ctx)?,
                })
            })
            .collect::<Result<Vec<_>, _>>()?;

        let result = f
            .result
            .as_ref()
            .map(|res| {
                let ty = self.resolve_ast_type(res.ty, ctx)?;
                Ok(crate::FunctionResult {
                    ty,
                    binding: self.binding(&res.binding, ty, ctx)?,
                })
            })
            .transpose()?;

        let mut typifier = Typifier::default();
<<<<<<< HEAD
        let mut body = self.block(
            &f.body,
            false,
            StatementContext {
                local_table: &mut local_table,
                globals: ctx.globals,
                ast_expressions: ctx.ast_expressions,
                const_typifier: ctx.const_typifier,
                typifier: &mut typifier,
                local_vars: &mut local_variables,
                naga_expressions: &mut expressions,
                named_expressions: &mut named_expressions,
                types: ctx.types,
                module: ctx.module,
                arguments: &arguments,
                expression_constness: &mut crate::proc::ExpressionConstnessTracker::new(),
            },
        )?;
=======
        let mut stmt_ctx = StatementContext {
            local_table: &mut local_table,
            globals: ctx.globals,
            ast_expressions: ctx.ast_expressions,
            const_typifier: ctx.const_typifier,
            typifier: &mut typifier,
            variables: &mut local_variables,
            naga_expressions: &mut expressions,
            named_expressions: &mut named_expressions,
            types: ctx.types,
            module: ctx.module,
            arguments: &arguments,
            expression_constness: &mut crate::proc::ExpressionConstnessTracker::new(),
        };
        let mut body = self.block(&f.body, false, &mut stmt_ctx)?;
>>>>>>> 946745d3
        ensure_block_returns(&mut body);

        let function = crate::Function {
            name: Some(f.name.name.to_string()),
            arguments,
            result,
            local_variables,
            expressions,
            named_expressions: named_expressions
                .into_iter()
                .map(|(key, (name, _))| (key, name))
                .collect(),
            body,
        };

        if let Some(ref entry) = f.entry_point {
            let workgroup_size = if let Some(workgroup_size) = entry.workgroup_size {
                // TODO: replace with try_map once stabilized
                let mut workgroup_size_out = [1; 3];
                for (i, size) in workgroup_size.into_iter().enumerate() {
                    if let Some(size_expr) = size {
                        workgroup_size_out[i] = self.const_u32(size_expr, &mut ctx.as_const())?.0;
                    }
                }
                workgroup_size_out
            } else {
                [0; 3]
            };

            ctx.module.entry_points.push(crate::EntryPoint {
                name: f.name.name.to_string(),
                stage: entry.stage,
                early_depth_test: entry.early_depth_test,
                workgroup_size,
                function,
            });
            Ok(LoweredGlobalDecl::EntryPoint)
        } else {
            let handle = ctx.module.functions.append(function, span);
            Ok(LoweredGlobalDecl::Function(handle))
        }
    }

    fn block(
        &mut self,
        b: &ast::Block<'source>,
        is_inside_loop: bool,
        ctx: &mut StatementContext<'source, '_, '_>,
    ) -> Result<crate::Block, Error<'source>> {
        let mut block = crate::Block::default();

        for stmt in b.stmts.iter() {
            self.statement(stmt, &mut block, is_inside_loop, ctx)?;
        }

        Ok(block)
    }

    fn statement(
        &mut self,
        stmt: &ast::Statement<'source>,
        block: &mut crate::Block,
        is_inside_loop: bool,
        ctx: &mut StatementContext<'source, '_, '_>,
    ) -> Result<(), Error<'source>> {
        let out = match stmt.kind {
            ast::StatementKind::Block(ref block) => {
                let block = self.block(block, is_inside_loop, ctx)?;
                crate::Statement::Block(block)
            }
            ast::StatementKind::LocalDecl(ref decl) => match *decl {
                ast::LocalDecl::Let(ref l) => {
                    let mut emitter = Emitter::default();
                    emitter.start(ctx.naga_expressions);

                    let value =
                        self.expression(l.init, &mut ctx.as_expression(block, &mut emitter))?;

                    // The WGSL spec says that any expression that refers to a
                    // `let`-bound variable is not a const expression. This
                    // affects when errors must be reported, so we can't even
                    // treat suitable `let` bindings as constant as an
                    // optimization.
                    ctx.expression_constness.force_non_const(value);

                    let explicit_ty =
                        l.ty.map(|ty| self.resolve_ast_type(ty, &mut ctx.as_global()))
                            .transpose()?;

                    if let Some(ty) = explicit_ty {
                        let mut ctx = ctx.as_expression(block, &mut emitter);
                        let init_ty = ctx.register_type(value)?;
                        if !ctx.module.types[ty]
                            .inner
                            .equivalent(&ctx.module.types[init_ty].inner, &ctx.module.types)
                        {
                            return Err(Error::InitializationTypeMismatch(
                                l.name.span,
                                ctx.format_type(ty),
                                ctx.format_type(init_ty),
                            ));
                        }
                    }

                    block.extend(emitter.finish(ctx.naga_expressions));
                    ctx.local_table
                        .insert(l.handle, TypedExpression::non_reference(value));
                    ctx.named_expressions
                        .insert(value, (l.name.name.to_string(), l.name.span));

                    return Ok(());
                }
                ast::LocalDecl::Var(ref v) => {
                    let mut emitter = Emitter::default();
                    emitter.start(ctx.naga_expressions);

                    let initializer = match v.init {
                        Some(init) => Some(
                            self.expression(init, &mut ctx.as_expression(block, &mut emitter))?,
                        ),
                        None => None,
                    };

                    let explicit_ty =
                        v.ty.map(|ty| self.resolve_ast_type(ty, &mut ctx.as_global()))
                            .transpose()?;

                    let ty = match (explicit_ty, initializer) {
                        (Some(explicit), Some(initializer)) => {
                            let mut ctx = ctx.as_expression(block, &mut emitter);
                            let initializer_ty = resolve_inner!(ctx, initializer);
                            if !ctx.module.types[explicit]
                                .inner
                                .equivalent(initializer_ty, &ctx.module.types)
                            {
                                return Err(Error::InitializationTypeMismatch(
                                    v.name.span,
                                    ctx.format_type(explicit),
                                    ctx.format_typeinner(initializer_ty),
                                ));
                            }
                            explicit
                        }
                        (Some(explicit), None) => explicit,
                        (None, Some(initializer)) => ctx
                            .as_expression(block, &mut emitter)
                            .register_type(initializer)?,
                        (None, None) => {
                            return Err(Error::MissingType(v.name.span));
                        }
                    };

                    let (const_initializer, initializer) = {
                        match initializer {
                            Some(init) => {
                                // It's not correct to hoist the initializer up
                                // to the top of the function if:
                                // - the initialization is inside a loop, and should
                                //   take place on every iteration, or
                                // - the initialization is not a constant
                                //   expression, so its value depends on the
                                //   state at the point of initialization.
                                if is_inside_loop || !ctx.expression_constness.is_const(init) {
                                    (None, Some(init))
                                } else {
                                    (Some(init), None)
                                }
                            }
                            None => (None, None),
                        }
                    };

                    let var = ctx.local_vars.append(
                        crate::LocalVariable {
                            name: Some(v.name.name.to_string()),
                            ty,
                            init: const_initializer,
                        },
                        stmt.span,
                    );

                    let handle = ctx.as_expression(block, &mut emitter).interrupt_emitter(
                        crate::Expression::LocalVariable(var),
                        Span::UNDEFINED,
                    )?;
                    block.extend(emitter.finish(ctx.naga_expressions));
                    ctx.local_table.insert(
                        v.handle,
                        TypedExpression {
                            handle,
                            is_reference: true,
                        },
                    );

                    match initializer {
                        Some(initializer) => crate::Statement::Store {
                            pointer: handle,
                            value: initializer,
                        },
                        None => return Ok(()),
                    }
                }
            },
            ast::StatementKind::If {
                condition,
                ref accept,
                ref reject,
            } => {
                let mut emitter = Emitter::default();
                emitter.start(ctx.naga_expressions);

                let condition =
                    self.expression(condition, &mut ctx.as_expression(block, &mut emitter))?;
                block.extend(emitter.finish(ctx.naga_expressions));

                let accept = self.block(accept, is_inside_loop, ctx)?;
                let reject = self.block(reject, is_inside_loop, ctx)?;

                crate::Statement::If {
                    condition,
                    accept,
                    reject,
                }
            }
            ast::StatementKind::Switch {
                selector,
                ref cases,
            } => {
                let mut emitter = Emitter::default();
                emitter.start(ctx.naga_expressions);

                let mut ectx = ctx.as_expression(block, &mut emitter);
                let selector = self.expression(selector, &mut ectx)?;

                let uint =
                    resolve_inner!(ectx, selector).scalar_kind() == Some(crate::ScalarKind::Uint);
                block.extend(emitter.finish(ctx.naga_expressions));

                let cases = cases
                    .iter()
                    .map(|case| {
                        Ok(crate::SwitchCase {
                            value: match case.value {
                                ast::SwitchValue::Expr(expr) => {
                                    let span = ctx.ast_expressions.get_span(expr);
                                    let expr =
                                        self.expression(expr, &mut ctx.as_global().as_const())?;
                                    match ctx.module.to_ctx().eval_expr_to_literal(expr) {
                                        Some(crate::Literal::I32(value)) if !uint => {
                                            crate::SwitchValue::I32(value)
                                        }
                                        Some(crate::Literal::U32(value)) if uint => {
                                            crate::SwitchValue::U32(value)
                                        }
                                        _ => {
                                            return Err(Error::InvalidSwitchValue { uint, span });
                                        }
                                    }
                                }
                                ast::SwitchValue::Default => crate::SwitchValue::Default,
                            },
                            body: self.block(&case.body, is_inside_loop, ctx)?,
                            fall_through: case.fall_through,
                        })
                    })
                    .collect::<Result<_, _>>()?;

                crate::Statement::Switch { selector, cases }
            }
            ast::StatementKind::Loop {
                ref body,
                ref continuing,
                break_if,
            } => {
                let body = self.block(body, true, ctx)?;
                let mut continuing = self.block(continuing, true, ctx)?;

                let mut emitter = Emitter::default();
                emitter.start(ctx.naga_expressions);
                let break_if = break_if
                    .map(|expr| self.expression(expr, &mut ctx.as_expression(block, &mut emitter)))
                    .transpose()?;
                continuing.extend(emitter.finish(ctx.naga_expressions));

                crate::Statement::Loop {
                    body,
                    continuing,
                    break_if,
                }
            }
            ast::StatementKind::Break => crate::Statement::Break,
            ast::StatementKind::Continue => crate::Statement::Continue,
            ast::StatementKind::Return { value } => {
                let mut emitter = Emitter::default();
                emitter.start(ctx.naga_expressions);

                let value = value
                    .map(|expr| self.expression(expr, &mut ctx.as_expression(block, &mut emitter)))
                    .transpose()?;
                block.extend(emitter.finish(ctx.naga_expressions));

                crate::Statement::Return { value }
            }
            ast::StatementKind::Kill => crate::Statement::Kill,
            ast::StatementKind::Call {
                ref function,
                ref arguments,
            } => {
                let mut emitter = Emitter::default();
                emitter.start(ctx.naga_expressions);

                let _ = self.call(
                    stmt.span,
                    function,
                    arguments,
                    &mut ctx.as_expression(block, &mut emitter),
                )?;
                block.extend(emitter.finish(ctx.naga_expressions));
                return Ok(());
            }
            ast::StatementKind::Assign { target, op, value } => {
                let mut emitter = Emitter::default();
                emitter.start(ctx.naga_expressions);

                let expr = self.expression_for_reference(
                    target,
                    &mut ctx.as_expression(block, &mut emitter),
                )?;
                let mut value =
                    self.expression(value, &mut ctx.as_expression(block, &mut emitter))?;

                if !expr.is_reference {
                    let ty = ctx.invalid_assignment_type(expr.handle);

                    return Err(Error::InvalidAssignment {
                        span: ctx.ast_expressions.get_span(target),
                        ty,
                    });
                }

                let value = match op {
                    Some(op) => {
                        let mut ctx = ctx.as_expression(block, &mut emitter);
                        let mut left = ctx.apply_load_rule(expr)?;
                        ctx.binary_op_splat(op, &mut left, &mut value)?;
                        ctx.append_expression(
                            crate::Expression::Binary {
                                op,
                                left,
                                right: value,
                            },
                            stmt.span,
                        )?
                    }
                    None => value,
                };
                block.extend(emitter.finish(ctx.naga_expressions));

                crate::Statement::Store {
                    pointer: expr.handle,
                    value,
                }
            }
            ast::StatementKind::Increment(value) | ast::StatementKind::Decrement(value) => {
                let mut emitter = Emitter::default();
                emitter.start(ctx.naga_expressions);

                let op = match stmt.kind {
                    ast::StatementKind::Increment(_) => crate::BinaryOperator::Add,
                    ast::StatementKind::Decrement(_) => crate::BinaryOperator::Subtract,
                    _ => unreachable!(),
                };

                let value_span = ctx.ast_expressions.get_span(value);
                let reference = self
                    .expression_for_reference(value, &mut ctx.as_expression(block, &mut emitter))?;
                let mut ectx = ctx.as_expression(block, &mut emitter);

                let (kind, width) = match *resolve_inner!(ectx, reference.handle) {
                    crate::TypeInner::ValuePointer {
                        size: None,
                        kind,
                        width,
                        ..
                    } => (kind, width),
                    crate::TypeInner::Pointer { base, .. } => match ectx.module.types[base].inner {
                        crate::TypeInner::Scalar { kind, width } => (kind, width),
                        _ => return Err(Error::BadIncrDecrReferenceType(value_span)),
                    },
                    _ => return Err(Error::BadIncrDecrReferenceType(value_span)),
                };
                let literal = match kind {
                    crate::ScalarKind::Sint | crate::ScalarKind::Uint => {
                        crate::Literal::one(kind, width)
                            .ok_or(Error::BadIncrDecrReferenceType(value_span))?
                    }
                    _ => return Err(Error::BadIncrDecrReferenceType(value_span)),
                };

                let right =
                    ectx.interrupt_emitter(crate::Expression::Literal(literal), Span::UNDEFINED)?;
                let rctx = ectx.runtime_expression_ctx(stmt.span)?;
                let left = rctx.naga_expressions.append(
                    crate::Expression::Load {
                        pointer: reference.handle,
                    },
                    value_span,
                );
                let value = rctx
                    .naga_expressions
                    .append(crate::Expression::Binary { op, left, right }, stmt.span);

                block.extend(emitter.finish(ctx.naga_expressions));
                crate::Statement::Store {
                    pointer: reference.handle,
                    value,
                }
            }
            ast::StatementKind::Ignore(expr) => {
                let mut emitter = Emitter::default();
                emitter.start(ctx.naga_expressions);

                let _ = self.expression(expr, &mut ctx.as_expression(block, &mut emitter))?;
                block.extend(emitter.finish(ctx.naga_expressions));
                return Ok(());
            }
        };

        block.push(out, stmt.span);

        Ok(())
    }

    fn expression(
        &mut self,
        expr: Handle<ast::Expression<'source>>,
        ctx: &mut ExpressionContext<'source, '_, '_>,
    ) -> Result<Handle<crate::Expression>, Error<'source>> {
        let expr = self.expression_for_reference(expr, ctx)?;
        ctx.apply_load_rule(expr)
    }

    fn expression_for_reference(
        &mut self,
        expr: Handle<ast::Expression<'source>>,
        ctx: &mut ExpressionContext<'source, '_, '_>,
    ) -> Result<TypedExpression, Error<'source>> {
        let span = ctx.ast_expressions.get_span(expr);
        let expr = &ctx.ast_expressions[expr];

        let (expr, is_reference) = match *expr {
            ast::Expression::Literal(literal) => {
                let literal = match literal {
                    ast::Literal::Number(Number::F32(f)) => crate::Literal::F32(f),
                    ast::Literal::Number(Number::I32(i)) => crate::Literal::I32(i),
                    ast::Literal::Number(Number::U32(u)) => crate::Literal::U32(u),
                    ast::Literal::Number(_) => {
                        unreachable!("got abstract numeric type when not expected");
                    }
                    ast::Literal::Bool(b) => crate::Literal::Bool(b),
                };
                let handle = ctx.interrupt_emitter(crate::Expression::Literal(literal), span)?;
                return Ok(TypedExpression::non_reference(handle));
            }
            ast::Expression::Ident(ast::IdentExpr::Local(local)) => {
                let rctx = ctx.runtime_expression_ctx(span)?;
                return Ok(rctx.local_table[&local]);
            }
            ast::Expression::Ident(ast::IdentExpr::Unresolved(name)) => {
                return if let Some(global) = ctx.globals.get(name) {
                    let (expr, is_reference) = match *global {
                        LoweredGlobalDecl::Var(handle) => (
                            crate::Expression::GlobalVariable(handle),
                            ctx.module.global_variables[handle].space
                                != crate::AddressSpace::Handle,
                        ),
                        LoweredGlobalDecl::Const(handle) => {
                            (crate::Expression::Constant(handle), false)
                        }
                        _ => {
                            return Err(Error::Unexpected(span, ExpectedToken::Variable));
                        }
                    };

                    let handle = ctx.interrupt_emitter(expr, span)?;
                    Ok(TypedExpression {
                        handle,
                        is_reference,
                    })
                } else {
                    Err(Error::UnknownIdent(span, name))
                }
            }
            ast::Expression::Construct {
                ref ty,
                ty_span,
                ref components,
            } => {
                let handle = self.construct(span, ty, ty_span, components, ctx)?;
                return Ok(TypedExpression::non_reference(handle));
            }
            ast::Expression::Unary { op, expr } => {
                let expr = self.expression(expr, ctx)?;
                (crate::Expression::Unary { op, expr }, false)
            }
            ast::Expression::AddrOf(expr) => {
                // The `&` operator simply converts a reference to a pointer. And since a
                // reference is required, the Load Rule is not applied.
                let expr = self.expression_for_reference(expr, ctx)?;
                if !expr.is_reference {
                    return Err(Error::NotReference("the operand of the `&` operator", span));
                }

                // No code is generated. We just declare the pointer a reference now.
                return Ok(TypedExpression {
                    is_reference: false,
                    ..expr
                });
            }
            ast::Expression::Deref(expr) => {
                // The pointer we dereference must be loaded.
                let pointer = self.expression(expr, ctx)?;

                if resolve_inner!(ctx, pointer).pointer_space().is_none() {
                    return Err(Error::NotPointer(span));
                }

                return Ok(TypedExpression {
                    handle: pointer,
                    is_reference: true,
                });
            }
            ast::Expression::Binary { op, left, right } => {
                // Load both operands.
                let mut left = self.expression(left, ctx)?;
                let mut right = self.expression(right, ctx)?;
                ctx.binary_op_splat(op, &mut left, &mut right)?;
                (crate::Expression::Binary { op, left, right }, false)
            }
            ast::Expression::Call {
                ref function,
                ref arguments,
            } => {
                let handle = self
                    .call(span, function, arguments, ctx)?
                    .ok_or(Error::FunctionReturnsVoid(function.span))?;
                return Ok(TypedExpression::non_reference(handle));
            }
            ast::Expression::Index { base, index } => {
                let expr = self.expression_for_reference(base, ctx)?;
                let index = self.expression(index, ctx)?;

                let wgsl_pointer = resolve_inner!(ctx, expr.handle).pointer_space().is_some()
                    && !expr.is_reference;

                if wgsl_pointer {
                    return Err(Error::Pointer(
                        "the value indexed by a `[]` subscripting expression",
                        ctx.ast_expressions.get_span(base),
                    ));
                }

                if let Some(index) = ctx.const_access(index) {
                    (
                        crate::Expression::AccessIndex {
                            base: expr.handle,
                            index,
                        },
                        expr.is_reference,
                    )
                } else {
                    (
                        crate::Expression::Access {
                            base: expr.handle,
                            index,
                        },
                        expr.is_reference,
                    )
                }
            }
            ast::Expression::Member { base, ref field } => {
                let TypedExpression {
                    handle,
                    is_reference,
                } = self.expression_for_reference(base, ctx)?;

                let temp_inner;
                let (composite, wgsl_pointer) = match *resolve_inner!(ctx, handle) {
                    crate::TypeInner::Pointer { base, .. } => {
                        (&ctx.module.types[base].inner, !is_reference)
                    }
                    crate::TypeInner::ValuePointer {
                        size: None,
                        kind,
                        width,
                        ..
                    } => {
                        temp_inner = crate::TypeInner::Scalar { kind, width };
                        (&temp_inner, !is_reference)
                    }
                    crate::TypeInner::ValuePointer {
                        size: Some(size),
                        kind,
                        width,
                        ..
                    } => {
                        temp_inner = crate::TypeInner::Vector { size, kind, width };
                        (&temp_inner, !is_reference)
                    }
                    ref other => (other, false),
                };

                if wgsl_pointer {
                    return Err(Error::Pointer(
                        "the value accessed by a `.member` expression",
                        ctx.ast_expressions.get_span(base),
                    ));
                }

                let access = match *composite {
                    crate::TypeInner::Struct { ref members, .. } => {
                        let index = members
                            .iter()
                            .position(|m| m.name.as_deref() == Some(field.name))
                            .ok_or(Error::BadAccessor(field.span))?
                            as u32;

                        (
                            crate::Expression::AccessIndex {
                                base: handle,
                                index,
                            },
                            is_reference,
                        )
                    }
                    crate::TypeInner::Vector { .. } | crate::TypeInner::Matrix { .. } => {
                        match Components::new(field.name, field.span)? {
                            Components::Swizzle { size, pattern } => {
                                let vector = ctx.apply_load_rule(TypedExpression {
                                    handle,
                                    is_reference,
                                })?;

                                (
                                    crate::Expression::Swizzle {
                                        size,
                                        vector,
                                        pattern,
                                    },
                                    false,
                                )
                            }
                            Components::Single(index) => (
                                crate::Expression::AccessIndex {
                                    base: handle,
                                    index,
                                },
                                is_reference,
                            ),
                        }
                    }
                    _ => return Err(Error::BadAccessor(field.span)),
                };

                access
            }
            ast::Expression::Bitcast { expr, to, ty_span } => {
                let expr = self.expression(expr, ctx)?;
                let to_resolved = self.resolve_ast_type(to, &mut ctx.as_global())?;

                let kind = match ctx.module.types[to_resolved].inner {
                    crate::TypeInner::Scalar { kind, .. } => kind,
                    crate::TypeInner::Vector { kind, .. } => kind,
                    _ => {
                        let ty = resolve!(ctx, expr);
                        return Err(Error::BadTypeCast {
                            from_type: ctx.format_type_resolution(ty),
                            span: ty_span,
                            to_type: ctx.format_type(to_resolved),
                        });
                    }
                };

                (
                    crate::Expression::As {
                        expr,
                        kind,
                        convert: None,
                    },
                    false,
                )
            }
        };

        let handle = ctx.append_expression(expr, span)?;
        Ok(TypedExpression {
            handle,
            is_reference,
        })
    }

    /// Generate Naga IR for call expressions and statements, and type
    /// constructor expressions.
    ///
    /// The "function" being called is simply an `Ident` that we know refers to
    /// some module-scope definition.
    ///
    /// - If it is the name of a type, then the expression is a type constructor
    ///   expression: either constructing a value from components, a conversion
    ///   expression, or a zero value expression.
    ///
    /// - If it is the name of a function, then we're generating a [`Call`]
    ///   statement. We may be in the midst of generating code for an
    ///   expression, in which case we must generate an `Emit` statement to
    ///   force evaluation of the IR expressions we've generated so far, add the
    ///   `Call` statement to the current block, and then resume generating
    ///   expressions.
    ///
    /// [`Call`]: crate::Statement::Call
    fn call(
        &mut self,
        span: Span,
        function: &ast::Ident<'source>,
        arguments: &[Handle<ast::Expression<'source>>],
        ctx: &mut ExpressionContext<'source, '_, '_>,
    ) -> Result<Option<Handle<crate::Expression>>, Error<'source>> {
        match ctx.globals.get(function.name) {
            Some(&LoweredGlobalDecl::Type(ty)) => {
                let handle = self.construct(
                    span,
                    &ast::ConstructorType::Type(ty),
                    function.span,
                    arguments,
                    ctx,
                )?;
                Ok(Some(handle))
            }
            Some(&LoweredGlobalDecl::Const(_) | &LoweredGlobalDecl::Var(_)) => {
                Err(Error::Unexpected(function.span, ExpectedToken::Function))
            }
            Some(&LoweredGlobalDecl::EntryPoint) => Err(Error::CalledEntryPoint(function.span)),
            Some(&LoweredGlobalDecl::Function(function)) => {
                let arguments = arguments
                    .iter()
                    .map(|&arg| self.expression(arg, ctx))
                    .collect::<Result<Vec<_>, _>>()?;

                let has_result = ctx.module.functions[function].result.is_some();
                let rctx = ctx.runtime_expression_ctx(span)?;
                // we need to always do this before a fn call since all arguments need to be emitted before the fn call
                rctx.block
                    .extend(rctx.emitter.finish(rctx.naga_expressions));
                let result = has_result.then(|| {
                    rctx.naga_expressions
                        .append(crate::Expression::CallResult(function), span)
                });
                rctx.emitter.start(rctx.naga_expressions);
                rctx.block.push(
                    crate::Statement::Call {
                        function,
                        arguments,
                        result,
                    },
                    span,
                );

                Ok(result)
            }
            None => {
                let span = function.span;
                let expr = if let Some(fun) = conv::map_relational_fun(function.name) {
                    let mut args = ctx.prepare_args(arguments, 1, span);
                    let argument = self.expression(args.next()?, ctx)?;
                    args.finish()?;

                    // Check for no-op all(bool) and any(bool):
                    let argument_unmodified = matches!(
                        fun,
                        crate::RelationalFunction::All | crate::RelationalFunction::Any
                    ) && {
                        matches!(
                            resolve_inner!(ctx, argument),
                            &crate::TypeInner::Scalar {
                                kind: crate::ScalarKind::Bool,
                                ..
                            }
                        )
                    };

                    if argument_unmodified {
                        return Ok(Some(argument));
                    } else {
                        crate::Expression::Relational { fun, argument }
                    }
                } else if let Some((axis, ctrl)) = conv::map_derivative(function.name) {
                    let mut args = ctx.prepare_args(arguments, 1, span);
                    let expr = self.expression(args.next()?, ctx)?;
                    args.finish()?;

                    crate::Expression::Derivative { axis, ctrl, expr }
                } else if let Some(fun) = conv::map_standard_fun(function.name) {
                    let expected = fun.argument_count() as _;
                    let mut args = ctx.prepare_args(arguments, expected, span);

                    let arg = self.expression(args.next()?, ctx)?;
                    let arg1 = args
                        .next()
                        .map(|x| self.expression(x, ctx))
                        .ok()
                        .transpose()?;
                    let arg2 = args
                        .next()
                        .map(|x| self.expression(x, ctx))
                        .ok()
                        .transpose()?;
                    let arg3 = args
                        .next()
                        .map(|x| self.expression(x, ctx))
                        .ok()
                        .transpose()?;

                    args.finish()?;

                    if fun == crate::MathFunction::Modf || fun == crate::MathFunction::Frexp {
                        if let Some((size, width)) = match *resolve_inner!(ctx, arg) {
                            crate::TypeInner::Scalar { width, .. } => Some((None, width)),
                            crate::TypeInner::Vector { size, width, .. } => {
                                Some((Some(size), width))
                            }
                            _ => None,
                        } {
                            ctx.module.generate_predeclared_type(
                                if fun == crate::MathFunction::Modf {
                                    crate::PredeclaredType::ModfResult { size, width }
                                } else {
                                    crate::PredeclaredType::FrexpResult { size, width }
                                },
                            );
                        }
                    }

                    crate::Expression::Math {
                        fun,
                        arg,
                        arg1,
                        arg2,
                        arg3,
                    }
                } else if let Some(fun) = Texture::map(function.name) {
                    self.texture_sample_helper(fun, arguments, span, ctx)?
                } else {
                    match function.name {
                        "select" => {
                            let mut args = ctx.prepare_args(arguments, 3, span);

                            let reject = self.expression(args.next()?, ctx)?;
                            let accept = self.expression(args.next()?, ctx)?;
                            let condition = self.expression(args.next()?, ctx)?;

                            args.finish()?;

                            crate::Expression::Select {
                                reject,
                                accept,
                                condition,
                            }
                        }
                        "arrayLength" => {
                            let mut args = ctx.prepare_args(arguments, 1, span);
                            let expr = self.expression(args.next()?, ctx)?;
                            args.finish()?;

                            crate::Expression::ArrayLength(expr)
                        }
                        "atomicLoad" => {
                            let mut args = ctx.prepare_args(arguments, 1, span);
                            let pointer = self.atomic_pointer(args.next()?, ctx)?;
                            args.finish()?;

                            crate::Expression::Load { pointer }
                        }
                        "atomicStore" => {
                            let mut args = ctx.prepare_args(arguments, 2, span);
                            let pointer = self.atomic_pointer(args.next()?, ctx)?;
                            let value = self.expression(args.next()?, ctx)?;
                            args.finish()?;

                            let rctx = ctx.runtime_expression_ctx(span)?;
                            rctx.block
                                .extend(rctx.emitter.finish(rctx.naga_expressions));
                            rctx.emitter.start(rctx.naga_expressions);
                            rctx.block
                                .push(crate::Statement::Store { pointer, value }, span);
                            return Ok(None);
                        }
                        "atomicAdd" => {
                            return Ok(Some(self.atomic_helper(
                                span,
                                crate::AtomicFunction::Add,
                                arguments,
                                ctx,
                            )?))
                        }
                        "atomicSub" => {
                            return Ok(Some(self.atomic_helper(
                                span,
                                crate::AtomicFunction::Subtract,
                                arguments,
                                ctx,
                            )?))
                        }
                        "atomicAnd" => {
                            return Ok(Some(self.atomic_helper(
                                span,
                                crate::AtomicFunction::And,
                                arguments,
                                ctx,
                            )?))
                        }
                        "atomicOr" => {
                            return Ok(Some(self.atomic_helper(
                                span,
                                crate::AtomicFunction::InclusiveOr,
                                arguments,
                                ctx,
                            )?))
                        }
                        "atomicXor" => {
                            return Ok(Some(self.atomic_helper(
                                span,
                                crate::AtomicFunction::ExclusiveOr,
                                arguments,
                                ctx,
                            )?))
                        }
                        "atomicMin" => {
                            return Ok(Some(self.atomic_helper(
                                span,
                                crate::AtomicFunction::Min,
                                arguments,
                                ctx,
                            )?))
                        }
                        "atomicMax" => {
                            return Ok(Some(self.atomic_helper(
                                span,
                                crate::AtomicFunction::Max,
                                arguments,
                                ctx,
                            )?))
                        }
                        "atomicExchange" => {
                            return Ok(Some(self.atomic_helper(
                                span,
                                crate::AtomicFunction::Exchange { compare: None },
                                arguments,
                                ctx,
                            )?))
                        }
                        "atomicCompareExchangeWeak" => {
                            let mut args = ctx.prepare_args(arguments, 3, span);

                            let pointer = self.atomic_pointer(args.next()?, ctx)?;

                            let compare = self.expression(args.next()?, ctx)?;

                            let value = args.next()?;
                            let value_span = ctx.ast_expressions.get_span(value);
                            let value = self.expression(value, ctx)?;

                            args.finish()?;

                            let expression = match *resolve_inner!(ctx, value) {
                                crate::TypeInner::Scalar { kind, width } => {
                                    crate::Expression::AtomicResult {
                                        ty: ctx.module.generate_predeclared_type(
                                            crate::PredeclaredType::AtomicCompareExchangeWeakResult {
                                                kind,
                                                width,
                                            },
                                        ),
                                        comparison: true,
                                    }
                                }
                                _ => return Err(Error::InvalidAtomicOperandType(value_span)),
                            };

                            let result = ctx.interrupt_emitter(expression, span)?;
                            let rctx = ctx.runtime_expression_ctx(span)?;
                            rctx.block.push(
                                crate::Statement::Atomic {
                                    pointer,
                                    fun: crate::AtomicFunction::Exchange {
                                        compare: Some(compare),
                                    },
                                    value,
                                    result,
                                },
                                span,
                            );
                            return Ok(Some(result));
                        }
                        "storageBarrier" => {
                            ctx.prepare_args(arguments, 0, span).finish()?;

                            let rctx = ctx.runtime_expression_ctx(span)?;
                            rctx.block
                                .push(crate::Statement::Barrier(crate::Barrier::STORAGE), span);
                            return Ok(None);
                        }
                        "workgroupBarrier" => {
                            ctx.prepare_args(arguments, 0, span).finish()?;

                            let rctx = ctx.runtime_expression_ctx(span)?;
                            rctx.block
                                .push(crate::Statement::Barrier(crate::Barrier::WORK_GROUP), span);
                            return Ok(None);
                        }
                        "workgroupUniformLoad" => {
                            let mut args = ctx.prepare_args(arguments, 1, span);
                            let expr = args.next()?;
                            args.finish()?;

                            let pointer = self.expression(expr, ctx)?;
                            let result_ty = match *resolve_inner!(ctx, pointer) {
                                crate::TypeInner::Pointer {
                                    base,
                                    space: crate::AddressSpace::WorkGroup,
                                } => base,
                                ref other => {
                                    log::error!("Type {other:?} passed to workgroupUniformLoad");
                                    let span = ctx.ast_expressions.get_span(expr);
                                    return Err(Error::InvalidWorkGroupUniformLoad(span));
                                }
                            };
                            let result = ctx.interrupt_emitter(
                                crate::Expression::WorkGroupUniformLoadResult { ty: result_ty },
                                span,
                            )?;
                            let rctx = ctx.runtime_expression_ctx(span)?;
                            rctx.block.push(
                                crate::Statement::WorkGroupUniformLoad { pointer, result },
                                span,
                            );

                            return Ok(Some(result));
                        }
                        "textureStore" => {
                            let mut args = ctx.prepare_args(arguments, 3, span);

                            let image = args.next()?;
                            let image_span = ctx.ast_expressions.get_span(image);
                            let image = self.expression(image, ctx)?;

                            let coordinate = self.expression(args.next()?, ctx)?;

                            let (_, arrayed) = ctx.image_data(image, image_span)?;
                            let array_index = arrayed
                                .then(|| {
                                    args.min_args += 1;
                                    self.expression(args.next()?, ctx)
                                })
                                .transpose()?;

                            let value = self.expression(args.next()?, ctx)?;

                            args.finish()?;

                            let rctx = ctx.runtime_expression_ctx(span)?;
                            rctx.block
                                .extend(rctx.emitter.finish(rctx.naga_expressions));
                            rctx.emitter.start(rctx.naga_expressions);
                            let stmt = crate::Statement::ImageStore {
                                image,
                                coordinate,
                                array_index,
                                value,
                            };
                            rctx.block.push(stmt, span);
                            return Ok(None);
                        }
                        "textureLoad" => {
                            let mut args = ctx.prepare_args(arguments, 3, span);

                            let image = args.next()?;
                            let image_span = ctx.ast_expressions.get_span(image);
                            let image = self.expression(image, ctx)?;

                            let coordinate = self.expression(args.next()?, ctx)?;

                            let (class, arrayed) = ctx.image_data(image, image_span)?;
                            let array_index = arrayed
                                .then(|| {
                                    args.min_args += 1;
                                    self.expression(args.next()?, ctx)
                                })
                                .transpose()?;

                            let level = class
                                .is_mipmapped()
                                .then(|| self.expression(args.next()?, ctx))
                                .transpose()?;

                            let sample = class
                                .is_multisampled()
                                .then(|| self.expression(args.next()?, ctx))
                                .transpose()?;

                            args.finish()?;

                            crate::Expression::ImageLoad {
                                image,
                                coordinate,
                                array_index,
                                level,
                                sample,
                            }
                        }
                        "textureDimensions" => {
                            let mut args = ctx.prepare_args(arguments, 1, span);
                            let image = self.expression(args.next()?, ctx)?;
                            let level = args
                                .next()
                                .map(|arg| self.expression(arg, ctx))
                                .ok()
                                .transpose()?;
                            args.finish()?;

                            crate::Expression::ImageQuery {
                                image,
                                query: crate::ImageQuery::Size { level },
                            }
                        }
                        "textureNumLevels" => {
                            let mut args = ctx.prepare_args(arguments, 1, span);
                            let image = self.expression(args.next()?, ctx)?;
                            args.finish()?;

                            crate::Expression::ImageQuery {
                                image,
                                query: crate::ImageQuery::NumLevels,
                            }
                        }
                        "textureNumLayers" => {
                            let mut args = ctx.prepare_args(arguments, 1, span);
                            let image = self.expression(args.next()?, ctx)?;
                            args.finish()?;

                            crate::Expression::ImageQuery {
                                image,
                                query: crate::ImageQuery::NumLayers,
                            }
                        }
                        "textureNumSamples" => {
                            let mut args = ctx.prepare_args(arguments, 1, span);
                            let image = self.expression(args.next()?, ctx)?;
                            args.finish()?;

                            crate::Expression::ImageQuery {
                                image,
                                query: crate::ImageQuery::NumSamples,
                            }
                        }
                        "rayQueryInitialize" => {
                            let mut args = ctx.prepare_args(arguments, 3, span);
                            let query = self.ray_query_pointer(args.next()?, ctx)?;
                            let acceleration_structure = self.expression(args.next()?, ctx)?;
                            let descriptor = self.expression(args.next()?, ctx)?;
                            args.finish()?;

                            let _ = ctx.module.generate_ray_desc_type();
                            let fun = crate::RayQueryFunction::Initialize {
                                acceleration_structure,
                                descriptor,
                            };

                            let rctx = ctx.runtime_expression_ctx(span)?;
                            rctx.block
                                .extend(rctx.emitter.finish(rctx.naga_expressions));
                            rctx.emitter.start(rctx.naga_expressions);
                            rctx.block
                                .push(crate::Statement::RayQuery { query, fun }, span);
                            return Ok(None);
                        }
                        "rayQueryProceed" => {
                            let mut args = ctx.prepare_args(arguments, 1, span);
                            let query = self.ray_query_pointer(args.next()?, ctx)?;
                            args.finish()?;

                            let result = ctx.interrupt_emitter(
                                crate::Expression::RayQueryProceedResult,
                                span,
                            )?;
                            let fun = crate::RayQueryFunction::Proceed { result };
                            let rctx = ctx.runtime_expression_ctx(span)?;
                            rctx.block
                                .push(crate::Statement::RayQuery { query, fun }, span);
                            return Ok(Some(result));
                        }
                        "rayQueryGetCommittedIntersection" => {
                            let mut args = ctx.prepare_args(arguments, 1, span);
                            let query = self.ray_query_pointer(args.next()?, ctx)?;
                            args.finish()?;

                            let _ = ctx.module.generate_ray_intersection_type();

                            crate::Expression::RayQueryGetIntersection {
                                query,
                                committed: true,
                            }
                        }
                        "RayDesc" => {
                            let ty = ctx.module.generate_ray_desc_type();
                            let handle = self.construct(
                                span,
                                &ast::ConstructorType::Type(ty),
                                function.span,
                                arguments,
                                ctx,
                            )?;
                            return Ok(Some(handle));
                        }
                        _ => return Err(Error::UnknownIdent(function.span, function.name)),
                    }
                };

                let expr = ctx.append_expression(expr, span)?;
                Ok(Some(expr))
            }
        }
    }

    fn atomic_pointer(
        &mut self,
        expr: Handle<ast::Expression<'source>>,
        ctx: &mut ExpressionContext<'source, '_, '_>,
    ) -> Result<Handle<crate::Expression>, Error<'source>> {
        let span = ctx.ast_expressions.get_span(expr);
        let pointer = self.expression(expr, ctx)?;

        match *resolve_inner!(ctx, pointer) {
            crate::TypeInner::Pointer { base, .. } => match ctx.module.types[base].inner {
                crate::TypeInner::Atomic { .. } => Ok(pointer),
                ref other => {
                    log::error!("Pointer type to {:?} passed to atomic op", other);
                    Err(Error::InvalidAtomicPointer(span))
                }
            },
            ref other => {
                log::error!("Type {:?} passed to atomic op", other);
                Err(Error::InvalidAtomicPointer(span))
            }
        }
    }

    fn atomic_helper(
        &mut self,
        span: Span,
        fun: crate::AtomicFunction,
        args: &[Handle<ast::Expression<'source>>],
        ctx: &mut ExpressionContext<'source, '_, '_>,
    ) -> Result<Handle<crate::Expression>, Error<'source>> {
        let mut args = ctx.prepare_args(args, 2, span);

        let pointer = self.atomic_pointer(args.next()?, ctx)?;

        let value = args.next()?;
        let value = self.expression(value, ctx)?;
        let ty = ctx.register_type(value)?;

        args.finish()?;

        let result = ctx.interrupt_emitter(
            crate::Expression::AtomicResult {
                ty,
                comparison: false,
            },
            span,
        )?;
        let rctx = ctx.runtime_expression_ctx(span)?;
        rctx.block.push(
            crate::Statement::Atomic {
                pointer,
                fun,
                value,
                result,
            },
            span,
        );
        Ok(result)
    }

    fn texture_sample_helper(
        &mut self,
        fun: Texture,
        args: &[Handle<ast::Expression<'source>>],
        span: Span,
        ctx: &mut ExpressionContext<'source, '_, '_>,
    ) -> Result<crate::Expression, Error<'source>> {
        let mut args = ctx.prepare_args(args, fun.min_argument_count(), span);

        fn get_image_and_span<'source>(
            lowerer: &mut Lowerer<'source, '_>,
            args: &mut ArgumentContext<'_, 'source>,
            ctx: &mut ExpressionContext<'source, '_, '_>,
        ) -> Result<(Handle<crate::Expression>, Span), Error<'source>> {
            let image = args.next()?;
            let image_span = ctx.ast_expressions.get_span(image);
            let image = lowerer.expression(image, ctx)?;
            Ok((image, image_span))
        }

        let (image, image_span, gather) = match fun {
            Texture::Gather => {
                let image_or_component = args.next()?;
                let image_or_component_span = ctx.ast_expressions.get_span(image_or_component);
                // Gathers from depth textures don't take an initial `component` argument.
                let lowered_image_or_component = self.expression(image_or_component, ctx)?;

                match *resolve_inner!(ctx, lowered_image_or_component) {
                    crate::TypeInner::Image {
                        class: crate::ImageClass::Depth { .. },
                        ..
                    } => (
                        lowered_image_or_component,
                        image_or_component_span,
                        Some(crate::SwizzleComponent::X),
                    ),
                    _ => {
                        let (image, image_span) = get_image_and_span(self, &mut args, ctx)?;
                        (
                            image,
                            image_span,
                            Some(ctx.gather_component(
                                lowered_image_or_component,
                                image_or_component_span,
                                span,
                            )?),
                        )
                    }
                }
            }
            Texture::GatherCompare => {
                let (image, image_span) = get_image_and_span(self, &mut args, ctx)?;
                (image, image_span, Some(crate::SwizzleComponent::X))
            }

            _ => {
                let (image, image_span) = get_image_and_span(self, &mut args, ctx)?;
                (image, image_span, None)
            }
        };

        let sampler = self.expression(args.next()?, ctx)?;

        let coordinate = self.expression(args.next()?, ctx)?;

        let (_, arrayed) = ctx.image_data(image, image_span)?;
        let array_index = arrayed
            .then(|| self.expression(args.next()?, ctx))
            .transpose()?;

        let (level, depth_ref) = match fun {
            Texture::Gather => (crate::SampleLevel::Zero, None),
            Texture::GatherCompare => {
                let reference = self.expression(args.next()?, ctx)?;
                (crate::SampleLevel::Zero, Some(reference))
            }

            Texture::Sample => (crate::SampleLevel::Auto, None),
            Texture::SampleBias => {
                let bias = self.expression(args.next()?, ctx)?;
                (crate::SampleLevel::Bias(bias), None)
            }
            Texture::SampleCompare => {
                let reference = self.expression(args.next()?, ctx)?;
                (crate::SampleLevel::Auto, Some(reference))
            }
            Texture::SampleCompareLevel => {
                let reference = self.expression(args.next()?, ctx)?;
                (crate::SampleLevel::Zero, Some(reference))
            }
            Texture::SampleGrad => {
                let x = self.expression(args.next()?, ctx)?;
                let y = self.expression(args.next()?, ctx)?;
                (crate::SampleLevel::Gradient { x, y }, None)
            }
            Texture::SampleLevel => {
                let level = self.expression(args.next()?, ctx)?;
                (crate::SampleLevel::Exact(level), None)
            }
        };

        let offset = args
            .next()
            .map(|arg| self.expression(arg, &mut ctx.as_const()))
            .ok()
            .transpose()?;

        args.finish()?;

        Ok(crate::Expression::ImageSample {
            image,
            sampler,
            gather,
            coordinate,
            array_index,
            offset,
            level,
            depth_ref,
        })
    }

    fn r#struct(
        &mut self,
        s: &ast::Struct<'source>,
        span: Span,
        ctx: &mut GlobalContext<'source, '_, '_>,
    ) -> Result<Handle<crate::Type>, Error<'source>> {
        let mut offset = 0;
        let mut struct_alignment = Alignment::ONE;
        let mut members = Vec::with_capacity(s.members.len());

        for member in s.members.iter() {
            let ty = self.resolve_ast_type(member.ty, ctx)?;

            self.layouter.update(ctx.module.to_ctx()).unwrap();

            let member_min_size = self.layouter[ty].size;
            let member_min_alignment = self.layouter[ty].alignment;

            let member_size = if let Some(size_expr) = member.size {
                let (size, span) = self.const_u32(size_expr, &mut ctx.as_const())?;
                if size < member_min_size {
                    return Err(Error::SizeAttributeTooLow(span, member_min_size));
                } else {
                    size
                }
            } else {
                member_min_size
            };

            let member_alignment = if let Some(align_expr) = member.align {
                let (align, span) = self.const_u32(align_expr, &mut ctx.as_const())?;
                if let Some(alignment) = Alignment::new(align) {
                    if alignment < member_min_alignment {
                        return Err(Error::AlignAttributeTooLow(span, member_min_alignment));
                    } else {
                        alignment
                    }
                } else {
                    return Err(Error::NonPowerOfTwoAlignAttribute(span));
                }
            } else {
                member_min_alignment
            };

            let binding = self.binding(&member.binding, ty, ctx)?;

            offset = member_alignment.round_up(offset);
            struct_alignment = struct_alignment.max(member_alignment);

            members.push(crate::StructMember {
                name: Some(member.name.name.to_owned()),
                ty,
                binding,
                offset,
            });

            offset += member_size;
        }

        let size = struct_alignment.round_up(offset);
        let inner = crate::TypeInner::Struct {
            members,
            span: size,
        };

        let handle = ctx.module.types.insert(
            crate::Type {
                name: Some(s.name.name.to_string()),
                inner,
            },
            span,
        );
        Ok(handle)
    }

    fn const_u32(
        &mut self,
        expr: Handle<ast::Expression<'source>>,
        ctx: &mut ExpressionContext<'source, '_, '_>,
    ) -> Result<(u32, Span), Error<'source>> {
        let span = ctx.ast_expressions.get_span(expr);
        let expr = self.expression(expr, ctx)?;
        let value = ctx
            .module
            .to_ctx()
            .eval_expr_to_u32(expr)
            .map_err(|err| match err {
                crate::proc::U32EvalError::NonConst => {
                    Error::ExpectedConstExprConcreteIntegerScalar(span)
                }
                crate::proc::U32EvalError::Negative => Error::ExpectedNonNegative(span),
            })?;
        Ok((value, span))
    }

    fn array_size(
        &mut self,
        size: ast::ArraySize<'source>,
        ctx: &mut GlobalContext<'source, '_, '_>,
    ) -> Result<crate::ArraySize, Error<'source>> {
        Ok(match size {
            ast::ArraySize::Constant(expr) => {
                let span = ctx.ast_expressions.get_span(expr);
                let const_expr = self.expression(expr, &mut ctx.as_const())?;
                let len =
                    ctx.module
                        .to_ctx()
                        .eval_expr_to_u32(const_expr)
                        .map_err(|err| match err {
                            crate::proc::U32EvalError::NonConst => {
                                Error::ExpectedConstExprConcreteIntegerScalar(span)
                            }
                            crate::proc::U32EvalError::Negative => {
                                Error::ExpectedPositiveArrayLength(span)
                            }
                        })?;
                let size = NonZeroU32::new(len).ok_or(Error::ExpectedPositiveArrayLength(span))?;
                crate::ArraySize::Constant(size)
            }
            ast::ArraySize::Dynamic => crate::ArraySize::Dynamic,
        })
    }

    /// Return a Naga `Handle<Type>` representing the front-end type `handle`.
    fn resolve_ast_type(
        &mut self,
        handle: Handle<ast::Type<'source>>,
        ctx: &mut GlobalContext<'source, '_, '_>,
    ) -> Result<Handle<crate::Type>, Error<'source>> {
        let inner = match ctx.types[handle] {
            ast::Type::Scalar { kind, width } => crate::TypeInner::Scalar { kind, width },
            ast::Type::Vector { size, kind, width } => {
                crate::TypeInner::Vector { size, kind, width }
            }
            ast::Type::Matrix {
                rows,
                columns,
                width,
            } => crate::TypeInner::Matrix {
                columns,
                rows,
                width,
            },
            ast::Type::Atomic { kind, width } => crate::TypeInner::Atomic { kind, width },
            ast::Type::Pointer { base, space } => {
                let base = self.resolve_ast_type(base, ctx)?;
                crate::TypeInner::Pointer { base, space }
            }
            ast::Type::Array { base, size } => {
                let base = self.resolve_ast_type(base, ctx)?;
                let size = self.array_size(size, ctx)?;

                self.layouter.update(ctx.module.to_ctx()).unwrap();
                let stride = self.layouter[base].to_stride();

                crate::TypeInner::Array { base, size, stride }
            }
            ast::Type::Image {
                dim,
                arrayed,
                class,
            } => crate::TypeInner::Image {
                dim,
                arrayed,
                class,
            },
            ast::Type::Sampler { comparison } => crate::TypeInner::Sampler { comparison },
            ast::Type::AccelerationStructure => crate::TypeInner::AccelerationStructure,
            ast::Type::RayQuery => crate::TypeInner::RayQuery,
            ast::Type::BindingArray { base, size } => {
                let base = self.resolve_ast_type(base, ctx)?;
                let size = self.array_size(size, ctx)?;
                crate::TypeInner::BindingArray { base, size }
            }
            ast::Type::RayDesc => {
                return Ok(ctx.module.generate_ray_desc_type());
            }
            ast::Type::RayIntersection => {
                return Ok(ctx.module.generate_ray_intersection_type());
            }
            ast::Type::User(ref ident) => {
                return match ctx.globals.get(ident.name) {
                    Some(&LoweredGlobalDecl::Type(handle)) => Ok(handle),
                    Some(_) => Err(Error::Unexpected(ident.span, ExpectedToken::Type)),
                    None => Err(Error::UnknownType(ident.span)),
                }
            }
        };

        Ok(ctx.ensure_type_exists(inner))
    }

    fn binding(
        &mut self,
        binding: &Option<ast::Binding<'source>>,
        ty: Handle<crate::Type>,
        ctx: &mut GlobalContext<'source, '_, '_>,
    ) -> Result<Option<crate::Binding>, Error<'source>> {
        Ok(match *binding {
            Some(ast::Binding::BuiltIn(b)) => Some(crate::Binding::BuiltIn(b)),
            Some(ast::Binding::Location {
                location,
                second_blend_source,
                interpolation,
                sampling,
            }) => {
                let mut binding = crate::Binding::Location {
                    location: self.const_u32(location, &mut ctx.as_const())?.0,
                    second_blend_source,
                    interpolation,
                    sampling,
                };
                binding.apply_default_interpolation(&ctx.module.types[ty].inner);
                Some(binding)
            }
            None => None,
        })
    }

    fn ray_query_pointer(
        &mut self,
        expr: Handle<ast::Expression<'source>>,
        ctx: &mut ExpressionContext<'source, '_, '_>,
    ) -> Result<Handle<crate::Expression>, Error<'source>> {
        let span = ctx.ast_expressions.get_span(expr);
        let pointer = self.expression(expr, ctx)?;

        match *resolve_inner!(ctx, pointer) {
            crate::TypeInner::Pointer { base, .. } => match ctx.module.types[base].inner {
                crate::TypeInner::RayQuery => Ok(pointer),
                ref other => {
                    log::error!("Pointer type to {:?} passed to ray query op", other);
                    Err(Error::InvalidRayQueryPointer(span))
                }
            },
            ref other => {
                log::error!("Type {:?} passed to ray query op", other);
                Err(Error::InvalidRayQueryPointer(span))
            }
        }
    }
}<|MERGE_RESOLUTION|>--- conflicted
+++ resolved
@@ -163,26 +163,6 @@
 }
 
 impl<'a, 'temp> StatementContext<'a, 'temp, '_> {
-<<<<<<< HEAD
-    fn reborrow(&mut self) -> StatementContext<'a, '_, '_> {
-        StatementContext {
-            local_table: self.local_table,
-            globals: self.globals,
-            types: self.types,
-            ast_expressions: self.ast_expressions,
-            const_typifier: self.const_typifier,
-            typifier: self.typifier,
-            local_vars: self.local_vars,
-            naga_expressions: self.naga_expressions,
-            named_expressions: self.named_expressions,
-            arguments: self.arguments,
-            module: self.module,
-            expression_constness: self.expression_constness,
-        }
-    }
-
-=======
->>>>>>> 946745d3
     fn as_expression<'t>(
         &'t mut self,
         block: &'t mut crate::Block,
@@ -1022,33 +1002,13 @@
             .transpose()?;
 
         let mut typifier = Typifier::default();
-<<<<<<< HEAD
-        let mut body = self.block(
-            &f.body,
-            false,
-            StatementContext {
-                local_table: &mut local_table,
-                globals: ctx.globals,
-                ast_expressions: ctx.ast_expressions,
-                const_typifier: ctx.const_typifier,
-                typifier: &mut typifier,
-                local_vars: &mut local_variables,
-                naga_expressions: &mut expressions,
-                named_expressions: &mut named_expressions,
-                types: ctx.types,
-                module: ctx.module,
-                arguments: &arguments,
-                expression_constness: &mut crate::proc::ExpressionConstnessTracker::new(),
-            },
-        )?;
-=======
         let mut stmt_ctx = StatementContext {
             local_table: &mut local_table,
             globals: ctx.globals,
             ast_expressions: ctx.ast_expressions,
             const_typifier: ctx.const_typifier,
             typifier: &mut typifier,
-            variables: &mut local_variables,
+            local_vars: &mut local_variables,
             naga_expressions: &mut expressions,
             named_expressions: &mut named_expressions,
             types: ctx.types,
@@ -1057,7 +1017,6 @@
             expression_constness: &mut crate::proc::ExpressionConstnessTracker::new(),
         };
         let mut body = self.block(&f.body, false, &mut stmt_ctx)?;
->>>>>>> 946745d3
         ensure_block_returns(&mut body);
 
         let function = crate::Function {
